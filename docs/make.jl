--- conflicted
+++ resolved
@@ -89,12 +89,9 @@
         "Home" => "index.md",
         "How to..." => [
             "🚀 Get Started with `Manifolds.jl`" => "tutorials/getstarted.md",
-<<<<<<< HEAD
-            "Do rigid body dynamics with geometry" => "tutorials/rigid-body-dynamics.md",
-=======
             "work in charts" => "tutorials/working-in-charts.md",
             "perform Hand gesture analysis" => "tutorials/hand-gestures.md",
->>>>>>> 7afc7af7
+            "do rigid body dynamics with geometry" => "tutorials/rigid-body-dynamics.md",
         ],
         "Manifolds" => [
             "Basic manifolds" => [
