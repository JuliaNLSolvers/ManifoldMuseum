using Manifolds, ManifoldsBase, Documenter

makedocs(
    # for development, we disable prettyurls
    format = Documenter.HTML(prettyurls = false),
    modules = [Manifolds, ManifoldsBase],
    sitename = "Manifolds",
    pages = [
        "Home" => "index.md",
        "ManifoldsBase.jl" => "interface.md",
        "Manifolds" => [
            "Basic manifolds" => [
                "Cholesky space" => "manifolds/choleskyspace.md",
                "Circle" => "manifolds/circle.md",
                "Euclidean" => "manifolds/euclidean.md",
                "Fixed-rank matrices" => "manifolds/fixedrankmatrices.md",
                "Grassmannian" => "manifolds/grassmann.md",
                "Hyperbolic space" => "manifolds/hyperbolic.md",
                "Rotations" => "manifolds/rotations.md",
                "Sphere" => "manifolds/sphere.md",
                "Stiefel" => "manifolds/stiefel.md",
<<<<<<< HEAD
                "Symmetric matrices" => "manifolds/symmetric.md",
                "Symmetric positive definite" => "manifolds/symmetricpositivedefinite.md"
=======
                "Symmetric Matrices" => "manifolds/symmetric.md",
                "Symmetric Positive Definite" => "manifolds/symmetricpositivedefinite.md",
                "Torus" => "manifolds/torus.md"
>>>>>>> 826e65a6
            ],
            "Combined manifolds" => [
                "Graph Manifold" => "manifolds/graph.md",
                "Power manifold" => "manifolds/power.md",
                "Product manifold" => "manifolds/product.md",
                "Vector bundle" => "manifolds/vector_bundle.md"
            ],
            "Manifold decorators" => [
                "Array manifold" => "manifolds/array.md",
                "Metric manifold" => "manifolds/metric.md",
                "Group manifold" => "manifolds/group.md"
            ]
        ],
        "Statistics" => "statistics.md",
        "Distributions" => "distributions.md",
        "Orthonormal bases" => "orthonormal_bases.md",
        "Library" => [
            "Number systems" => "lib/numbers.md",
            "Public" => "lib/public.md",
            "Internals" => "lib/internals.md",
            "Automatic differentiation" => "lib/autodiff.md"
        ]
    ]
)

deploydocs(
    repo = "github.com/JuliaNLSolvers/Manifolds.jl.git",
    push_preview = true,
)<|MERGE_RESOLUTION|>--- conflicted
+++ resolved
@@ -19,14 +19,9 @@
                 "Rotations" => "manifolds/rotations.md",
                 "Sphere" => "manifolds/sphere.md",
                 "Stiefel" => "manifolds/stiefel.md",
-<<<<<<< HEAD
                 "Symmetric matrices" => "manifolds/symmetric.md",
-                "Symmetric positive definite" => "manifolds/symmetricpositivedefinite.md"
-=======
-                "Symmetric Matrices" => "manifolds/symmetric.md",
-                "Symmetric Positive Definite" => "manifolds/symmetricpositivedefinite.md",
+                "Symmetric positive definite" => "manifolds/symmetricpositivedefinite.md",
                 "Torus" => "manifolds/torus.md"
->>>>>>> 826e65a6
             ],
             "Combined manifolds" => [
                 "Graph Manifold" => "manifolds/graph.md",
