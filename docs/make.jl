using Manifolds, ManifoldsBase, Documenter

makedocs(
    # for development, we disable prettyurls
    format = Documenter.HTML(prettyurls = false),
    modules = [Manifolds, ManifoldsBase],
    sitename = "Manifolds",
    pages = [
        "Home" => "index.md",
        "ManifoldsBase.jl" => "interface.md",
        "Manifolds" => [
            "Basic manifolds" => [
                "Euclidean" => "manifolds/euclidean.md",
                "Fixed Rank Matrices" => "manifolds/fixedrankmatrices.md",
                "Cholesky Space" => "manifolds/choleskyspace.md",
                "Grassmannian" => "manifolds/grassmann.md",
                "Rotations" => "manifolds/rotations.md",
                "Sphere" => "manifolds/sphere.md",
<<<<<<< HEAD
                "Stiefel" => "manifolds/stiefel.md",
=======
                "Symmetric Matrices" => "manifolds/symmetric.md",
>>>>>>> e280439d
                "Symmetric Positive Definite" => "manifolds/symmetricpositivedefinite.md"
            ],
            "Combined manifolds" => [
                "Power manifold" => "manifolds/power.md",
                "Product manifold" => "manifolds/product.md",
                "Vector bundle" => "manifolds/vector_bundle.md"
            ],
            "Manifold decorators" => [
                "Array manifold" => "manifolds/array.md",
                "Metric manifold" => "manifolds/metric.md"
            ]
        ],
        "Statistics" => "statistics.md",
        "Distributions" => "distributions.md",
        "Library" => [
            "Public" => "lib/public.md",
            "Internals" => "lib/internals.md",
            "Automatic Differentiation" => "lib/autodiff.md"
        ]
    ]
)

deploydocs(
    repo = "github.com/JuliaNLSolvers/Manifolds.jl.git",
    push_preview = true,
)<|MERGE_RESOLUTION|>--- conflicted
+++ resolved
@@ -16,11 +16,8 @@
                 "Grassmannian" => "manifolds/grassmann.md",
                 "Rotations" => "manifolds/rotations.md",
                 "Sphere" => "manifolds/sphere.md",
-<<<<<<< HEAD
                 "Stiefel" => "manifolds/stiefel.md",
-=======
                 "Symmetric Matrices" => "manifolds/symmetric.md",
->>>>>>> e280439d
                 "Symmetric Positive Definite" => "manifolds/symmetricpositivedefinite.md"
             ],
             "Combined manifolds" => [
