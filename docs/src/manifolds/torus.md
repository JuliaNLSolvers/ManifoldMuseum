--- conflicted
+++ resolved
@@ -1,19 +1,4 @@
 # Torus
-<<<<<<< HEAD
-The torus $\mathbb T^d \equiv [-π,π)^d$ is modeled as an [`AbstractPowerManifold`](@ref) of
-the (real-valued) [`Circle`](@ref) and uses [`MultidimentionalArrayPowerRepresentation`](@ref).
-Points on the torus are hence row vectors, $x\in\mathbb R^{d}$.
-
-## Example
-
-The following code can be used to make a three-dimensional torus $\mathbb{T}^3$ and compute a tangent vector.
-```@example
-using Manifolds
-M = Torus(3)
-x = [0.5, 0.0, 0.0]
-y = [0.0, 0.5, 1.0]
-v = log(M, x, y)
-=======
 
 The torus $𝕋^d ≅ [-π,π)^d$ is modeled as an [`AbstractPowerManifold`](@ref) of the (real-valued) [`Circle`](@ref) and uses [`ArrayPowerRepresentation`](@ref).
 Points on the torus are hence row vectors, $x ∈ ℝ^{d}$.
@@ -28,16 +13,11 @@
 p = [0.5, 0.0, 0.0]
 q = [0.0, 0.5, 1.0]
 X = log(M, p, q)
->>>>>>> c21c6f23
 ```
 
 ## Types and functions
 
-<<<<<<< HEAD
-Most functions are directly implemented for an [`AbstractPowerManifold`](@ref) with [`MultidimentionalArrayPowerRepresentation`](@ref) except the following special cases.
-=======
 Most functions are directly implemented for an [`AbstractPowerManifold`](@ref) with [`ArrayPowerRepresentation`](@ref) except the following special cases:
->>>>>>> c21c6f23
 
 ```@autodocs
 Modules = [Manifolds]
