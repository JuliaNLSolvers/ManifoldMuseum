# Graph manifold

For a given graph $G(V,E)$ implemented using [`LightGraphs.jl`](https://juliagraphs.github.io/LightGraphs.jl/latest/), the [`GraphManifold`](@ref) models a [`PowerManifold`](@ref) either on the nodes or edges of the graph, depending on the [`GraphManifoldType`](@ref).
i.e., it's either a $\mathcal M^{\lvert V \rvert}$ for the case of a vertex manifold or a $\mathcal M^{\lvert E \rvert}$ for the case of a edge manifold.

<<<<<<< HEAD
## Example:

To make a graph manifold over $\mathbb{R}^2$ with three vertices and two edges, one can use
=======
## Example

To make a graph manifold over $ℝ^2$ with three vertices and two edges, one can use

>>>>>>> c21c6f23
```@example
using Manifolds
using LightGraphs
M = Euclidean(2)
<<<<<<< HEAD
x = [[1., 4.], [2., 5.], [3., 6.]]
y = [[4., 5.], [6., 7.], [8., 9.]]
z = [[6., 5.], [4., 3.], [2., 8.]]
=======
p = [[1., 4.], [2., 5.], [3., 6.]]
q = [[4., 5.], [6., 7.], [8., 9.]]
x = [[6., 5.], [4., 3.], [2., 8.]]
>>>>>>> c21c6f23
G = SimpleGraph(3)
add_edge!(G, 1, 2)
add_edge!(G, 2, 3)
N = GraphManifold(G, M, VertexManifold())
```
<<<<<<< HEAD
=======

>>>>>>> c21c6f23
It supports all [`AbstractPowerManifold`](@ref) operations (it is based on [`NestedPowerRepresentation`](@ref)) and furthermore it is possible to compute a graph logarithm:

```@setup graph-1
using Manifolds
using LightGraphs
M = Euclidean(2)
<<<<<<< HEAD
x = [[1., 4.], [2., 5.], [3., 6.]]
y = [[4., 5.], [6., 7.], [8., 9.]]
z = [[6., 5.], [4., 3.], [2., 8.]]
=======
p = [[1., 4.], [2., 5.], [3., 6.]]
q = [[4., 5.], [6., 7.], [8., 9.]]
x = [[6., 5.], [4., 3.], [2., 8.]]
>>>>>>> c21c6f23
G = SimpleGraph(3)
add_edge!(G, 1, 2)
add_edge!(G, 2, 3)
N = GraphManifold(G, M, VertexManifold())
```
```@example graph-1
<<<<<<< HEAD
incident_log(N, x)
=======
incident_log(N, p)
>>>>>>> c21c6f23
```

## Types and functions

```@autodocs
Modules = [Manifolds]
Pages = ["manifolds/GraphManifold.jl"]
Order = [:type, :function]
```<|MERGE_RESOLUTION|>--- conflicted
+++ resolved
@@ -3,64 +3,39 @@
 For a given graph $G(V,E)$ implemented using [`LightGraphs.jl`](https://juliagraphs.github.io/LightGraphs.jl/latest/), the [`GraphManifold`](@ref) models a [`PowerManifold`](@ref) either on the nodes or edges of the graph, depending on the [`GraphManifoldType`](@ref).
 i.e., it's either a $\mathcal M^{\lvert V \rvert}$ for the case of a vertex manifold or a $\mathcal M^{\lvert E \rvert}$ for the case of a edge manifold.
 
-<<<<<<< HEAD
-## Example:
-
-To make a graph manifold over $\mathbb{R}^2$ with three vertices and two edges, one can use
-=======
 ## Example
 
 To make a graph manifold over $ℝ^2$ with three vertices and two edges, one can use
 
->>>>>>> c21c6f23
 ```@example
 using Manifolds
 using LightGraphs
 M = Euclidean(2)
-<<<<<<< HEAD
-x = [[1., 4.], [2., 5.], [3., 6.]]
-y = [[4., 5.], [6., 7.], [8., 9.]]
-z = [[6., 5.], [4., 3.], [2., 8.]]
-=======
 p = [[1., 4.], [2., 5.], [3., 6.]]
 q = [[4., 5.], [6., 7.], [8., 9.]]
 x = [[6., 5.], [4., 3.], [2., 8.]]
->>>>>>> c21c6f23
 G = SimpleGraph(3)
 add_edge!(G, 1, 2)
 add_edge!(G, 2, 3)
 N = GraphManifold(G, M, VertexManifold())
 ```
-<<<<<<< HEAD
-=======
 
->>>>>>> c21c6f23
 It supports all [`AbstractPowerManifold`](@ref) operations (it is based on [`NestedPowerRepresentation`](@ref)) and furthermore it is possible to compute a graph logarithm:
 
 ```@setup graph-1
 using Manifolds
 using LightGraphs
 M = Euclidean(2)
-<<<<<<< HEAD
-x = [[1., 4.], [2., 5.], [3., 6.]]
-y = [[4., 5.], [6., 7.], [8., 9.]]
-z = [[6., 5.], [4., 3.], [2., 8.]]
-=======
 p = [[1., 4.], [2., 5.], [3., 6.]]
 q = [[4., 5.], [6., 7.], [8., 9.]]
 x = [[6., 5.], [4., 3.], [2., 8.]]
->>>>>>> c21c6f23
 G = SimpleGraph(3)
 add_edge!(G, 1, 2)
 add_edge!(G, 2, 3)
 N = GraphManifold(G, M, VertexManifold())
 ```
 ```@example graph-1
-<<<<<<< HEAD
-incident_log(N, x)
-=======
 incident_log(N, p)
->>>>>>> c21c6f23
 ```
 
 ## Types and functions
