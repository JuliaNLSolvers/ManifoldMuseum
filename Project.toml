--- conflicted
+++ resolved
@@ -21,20 +21,12 @@
 StatsBase = "2913bbd2-ae8a-5f71-8c99-4fb6c76f3a91"
 
 [compat]
-<<<<<<< HEAD
-Arpack = "=0.3.2"
-DoubleFloats = ">= 0.9.2"
-FunctionWrappers = "=1.0"
-HybridArrays = ">= 0.3"
-ManifoldsBase = "0.5.2"
-=======
 Distributions = "0.22, 0.23"
 Einsum = "0.4"
 FiniteDifferences = "0.9"
 HybridArrays = "0.3"
 LightGraphs = "1"
 ManifoldsBase = "0.7.3"
->>>>>>> f070e541
 Requires = "0.5, 1"
 SimpleWeightedGraphs = "1"
 SpecialFunctions = "0.8, 0.9, 0.10"
