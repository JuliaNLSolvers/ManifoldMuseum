name = "Manifolds"
uuid = "1cead3c2-87b3-11e9-0ccd-23c62b72b94e"
authors = ["Seth Axen <seth.axen@gmail.com>", "Mateusz Baran <mateuszbaran89@gmail.com>", "Ronny Bergmann <manopt@ronnybergmann.net>", "Antoine Levitt <antoine.levitt@gmail.com>"]
version = "0.4.11"

[deps]
Colors = "5ae59095-9a9b-59fe-a467-6f913c188581"
Distributions = "31c24e10-a181-5473-b8eb-7969acd0382f"
Einsum = "b7d42ee7-0b51-5a75-98ca-779d3107e4c0"
FiniteDifferences = "26cc04aa-876d-5657-8c51-4c34ba976000"
HybridArrays = "1baab800-613f-4b0a-84e4-9cd3431bfbb9"
LightGraphs = "093fc24a-ae57-5d10-9952-331d41423f4d"
LinearAlgebra = "37e2e46d-f89d-539d-b4ee-838fcccc9c8e"
ManifoldsBase = "3362f125-f0bb-47a3-aa74-596ffd7ef2fb"
Markdown = "d6f4376e-aef5-505a-96c1-9c027394607a"
Random = "9a3f8284-a2c9-5f02-9a11-845980a1fd5c"
RecipesBase = "3cdcf5f2-1ef4-517c-9805-6587b60abb01"
Requires = "ae029012-a4dd-5104-9daa-d747884805df"
SimpleWeightedGraphs = "47aef6b3-ad0c-573a-a1e2-d07658019622"
SpecialFunctions = "276daf66-3868-5448-9aa4-cd146d93841b"
StaticArrays = "90137ffa-7385-5640-81b9-e52037218182"
Statistics = "10745b16-79ce-11e8-11f9-7d13ad32a3b2"
StatsBase = "2913bbd2-ae8a-5f71-8c99-4fb6c76f3a91"

[compat]
Distributions = "0.22.6, 0.23, 0.24"
Einsum = "0.4"
FiniteDiff = "2"
FiniteDifferences = "0.9, 0.10, 0.11"
HybridArrays = "0.3, 0.4"
LightGraphs = "1"
<<<<<<< HEAD
ManifoldsBase = "0.9.6"
RecipesBase = "1.1"
=======
ManifoldsBase = "0.10.0"
>>>>>>> f553509f
Requires = "0.5, 1"
SimpleWeightedGraphs = "1"
SpecialFunctions = "0.8, 0.9, 0.10"
StaticArrays = "0.12"
StatsBase = "0.32, 0.33"
julia = "1.3"

[extras]
Colors = "5ae59095-9a9b-59fe-a467-6f913c188581"
DoubleFloats = "497a8b3b-efae-58df-a0af-a86822472b78"
FiniteDiff = "6a86dc24-6348-571c-b903-95158fe2bd41"
ForwardDiff = "f6369f11-7733-5829-9624-2563aa707210"
ImageIO = "82e4d734-157c-48bb-816b-45c225c6df19"
ImageMagick = "6218d12a-5da1-5696-b52f-db25d2ecc6d1"
OrdinaryDiffEq = "1dea7af3-3e70-54e6-95c3-0bf5283fa5ed"
Plots = "91a5bcdd-55d7-5caf-9e0b-520d859cae80"
QuartzImageIO = "dca85d43-d64c-5e67-8c65-017450d5d020"
Quaternions = "94ee1d12-ae83-5a48-8b1c-48b8ff168ae0"
RecipesBase = "3cdcf5f2-1ef4-517c-9805-6587b60abb01"
ReverseDiff = "37e2e3b7-166d-5795-8a7a-e32c996b4267"
Test = "8dfed614-e22c-5e08-85e1-65c5234f0b40"
VisualRegressionTests = "34922c18-7c2a-561c-bac1-01e79b2c4c92"

[targets]
test = ["Test", "Colors", "DoubleFloats", "FiniteDiff", "ForwardDiff", "ImageIO", "ImageMagick", "OrdinaryDiffEq", "Plots", "Quaternions", "QuartzImageIO", "RecipesBase", "ReverseDiff", "VisualRegressionTests"]<|MERGE_RESOLUTION|>--- conflicted
+++ resolved
@@ -29,12 +29,8 @@
 FiniteDifferences = "0.9, 0.10, 0.11"
 HybridArrays = "0.3, 0.4"
 LightGraphs = "1"
-<<<<<<< HEAD
-ManifoldsBase = "0.9.6"
+ManifoldsBase = "0.10.0"
 RecipesBase = "1.1"
-=======
-ManifoldsBase = "0.10.0"
->>>>>>> f553509f
 Requires = "0.5, 1"
 SimpleWeightedGraphs = "1"
 SpecialFunctions = "0.8, 0.9, 0.10"
