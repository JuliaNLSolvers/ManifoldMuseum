# Changelog

All notable changes to this project will be documented in this file.

The format is based on [Keep a Changelog](https://keepachangelog.com/en/1.0.0/),
and this project adheres to [Semantic Versioning](https://semver.org/spec/v2.0.0.html).

<<<<<<< HEAD
## [0.9.x]

### Fixed

* a bug that cause `project` for tangent vectors to return wrong results on `MultinomialDoublyStochastic`

### Added

* the new manifold of `MultinomialSymmetricPositiveDefinite` matrices
* `rand!` for `MultinomialDoublyStochastic` and `MultinomialSymmetric`
=======
## [0.9.12] – 2024-01-21

### Fixed

* Fixed `var` on `TranslationGroup`.
>>>>>>> ea72d806

## [0.9.11] – 2023-12-27

### Fixed

* Fixed mixed array index number in-place `parallel_transport_to!` on zero-index `Euclidean`, on Julia 1.6.

## [0.9.10] – 2023-12-27

### Added

* Compatibility with `RecursiveArrayTools` v3.

### Fixed

* Fixed mixed array index number in-place `parallel_transport_to!` on real `Circle`, on Julia 1.6.
* Violations of MD004 lint rule in this file.

## [0.9.9] – 2023-12-25

### Fixed

* introduced a nonzero `atol` for all point and vector checks that compre to zero.
  This makes those checks a bit more relaxed by default and resolves [#630](https://github.com/JuliaManifolds/Manifolds.jl/issues/630).
* `default_estimation_method(M, f)` is deprecated, use `default_approximation_method(M, f)` for your specific method `f` on the manifold `M`.
* `AbstractEstimationMethod` is deprecated, use `AbstractApproximationMethod` instead.

## [0.9.8] - 2023-11-17

### Fixed

* Improved distribution of random vector generation for rotation matrices and complex circle.

## [0.9.7] - 2023-11-14

### Fixed

* Fixed `is_flat` for `CholeskySpace` and `SymmetricPositiveDefinite` with `LogCholeskyMetric` [https://github.com/JuliaManifolds/Manifolds.jl/issues/684](https://github.com/JuliaManifolds/Manifolds.jl/issues/684).

## [0.9.6] - 2023-11-09

### Fixed

* Fixed real coefficient basis for complex circle (an issue exposed by [https://github.com/JuliaManifolds/ManifoldsBase.jl/pull/173](https://github.com/JuliaManifolds/ManifoldsBase.jl/pull/173)).
* Fixed `VeeOrthogonalBasis` test for non-real manifolds.

## [0.9.5] - 2023-11-08

### Changed

* `identity_element` now returns a complex matrix for unitary group.
* `number_of_coordinates` is now exported.

## [0.9.4] - 2023-11-06

### Added

* Functions `inv_diff`, `inv_diff!`, `adjoint_inv_diff` and `adjoint_inv_diff!` that correspond to differentials and pullbacks of group inversion.
* Julia 1.10-rc CI workflow.

### Changed

* Documentation project files are marked as compatible with `BoundaryValueDiffEq` v5.

### Fixed

* Fixed issue with incorrect implementation of `apply_diff_group` in `GroupOperationAction` with left backward and right forward action [#669](https://github.com/JuliaManifolds/Manifolds.jl/issues/669).

## [0.9.3] - 2023-10-28

### Added

* Support for `BoundaryValueDiffEq` v5.

## [0.9.2] - 2023-10-27

### Added

* `rand(G; vector_at=Identity(G))` now works for translation, special orthogonal and special Euclidean groups `G` (issue [#665](https://github.com/JuliaManifolds/Manifolds.jl/issues/665)).
* `get_embedding` now works for `GeneralUnitaryMultiplicationGroup`.
* Github action that checks for NEWS.md changes.

## [0.9.1] - 2023-10-25

### Added

* a new retraction and its inverse for the fixed Rank Manifolds, the orthographic retraction.

## [0.9.0] - 2023-10-24

### Added

* Vector bundles are generalized to fiber bundles. Old `BundleFibers` functionality was reworked to better match mathematical abstractions. Fiber bundle functionality is experimental and minor changes may happen without a breaking release, with the exception of `TangentBundle` which is considered to be stable.
* `RotationTranslationAction` is introduced.

### Changed

* Sizes of all manifolds can now be either encoded in type or stored in a field to avoid over-specialization.
  The default is set to store the size in type parameter (except for `PowerManifold` and its variants), replicating the previous behavior.
  For field storage, pass the `parameter=:field` keyword argument to manifold constructor.
  For example statically sized `CenteredMatrices{m,n}` is now `CenteredMatrices{TypeParameter{Tuple{m,n}}}`, whereas the type of special Euclidean group with field-stored size is `CenteredMatrices{Tuple{Int,Int}}`. Similar change applies to:
  * `CenteredMatrices{m,n}`,
  * `CholeskySpace{N}`,
  * `Elliptope{N,K}`,
  * `Euclidean`,
  * `FixedRankMatrices{m,n,k}`,
  * `KendallsPreShapeSpace{n,k}`,
  * `KendallsShapeSpace{n,k}`,
  * `GeneralLinear{n}`,
  * `GeneralUnitaryMultiplicationGroup{n}`,
  * `GeneralizedGrassmann{n,k}`,
  * `GeneralizedStiefel{n,k}`,
  * `Grassmann{n,k}`,
  * `Heisenberg{n}`,
  * `Hyperbolic{n}`,
  * `MultinomialMatrices{N,M}`,
  * `MultinomialDoublyStochastic{n}`,
  * `MultinomialSymmetric{n}`,
  * `Orthogonal{n}`,
  * `PowerManifold`,
  * `PositiveArrays`,
  * `PositiveMatrices`,
  * `PositiveNumbers`,
  * `ProbabilitySimplex{n}`,
  * `SPDFixedDeterminant{n}`,
  * `SpecialLinear{n}`,
  * `SpecialOrthogonal{n}`,
  * `SpecialUnitary{n}`,
  * `SpecialEuclidean{n}`,
  * `SpecialEuclideanManifold{n}`,
  * `Spectrahedron{n,k}`,
  * `SphereSymmetricMatrices{N}`,
  * `Stiefel{n,k}`,
  * `SymmetricMatrices{N}`,
  * `SymmetricPositiveDefinite{n}`,
  * `SymmetricPositiveSemidefiniteFixedRank{n,k}`,
  * `Symplectic{n}`,
  * `SymplecticStiefel{n,k}`,
  * `TranslationGroup`,
  * `Tucker`.

  For example

  ```{julia}
  function Base.show(io::IO, ::CenteredMatrices{m,n}) where {m,n}
      return print(io, "CenteredMatrices($m, $n)")
  end
  ```

  needs to be replaced with

  ```{julia}
  function Base.show(io::IO, ::CenteredMatrices{TypeParameter{Tuple{m,n}}}) where {m,n}
      return print(io, "CenteredMatrices($m, $n)")
  end
  ```

  for statically-sized groups and

  ```{julia}
  function Base.show(io::IO, M::CenteredMatrices{Tuple{Int,Int}})
      m, n = get_parameter(M.size)
      return print(io, "CenteredMatrices($m, $n; parameter=:field)")
  end
  ```

  for groups with size stored in field. Alternatively, you can use a single generic method like this:

  ```{julia}
  function Base.show(io::IO, M::CenteredMatrices{T}) where {T}
      m, n = get_parameter(M)
      if T <: TypeParameter
          return print(io, "CenteredMatrices($m, $n)")
      else
          return print(io, "CenteredMatrices($m, $n; parameter=:field)")
      end
  end
  ```

* Argument order for type aliases `RotationActionOnVector` and `RotationTranslationActionOnVector`: most often dispatched on argument is now first.
* A more consistent handling of action direction was introduced. 4-valued `ActionDirection` was split into 2-valued `ActionDirection` (either left or right action) and `GroupActionSide` (action acting from the left or right side). See [https://github.com/JuliaManifolds/Manifolds.jl/issues/637](https://github.com/JuliaManifolds/Manifolds.jl/issues/637) for a design discussion.

### Removed

* `ProductRepr` is removed; please use `ArrayPartition` instead.
* Default methods throwing "not implemented" `ErrorException` for some group-related operations. Standard `MethodError` is now thrown instead.
* `LinearAffineMetric` was deprecated in a previous release and the symbol is now removed.
  Please use `AffineInvariantMetric` instead.<|MERGE_RESOLUTION|>--- conflicted
+++ resolved
@@ -5,7 +5,6 @@
 The format is based on [Keep a Changelog](https://keepachangelog.com/en/1.0.0/),
 and this project adheres to [Semantic Versioning](https://semver.org/spec/v2.0.0.html).
 
-<<<<<<< HEAD
 ## [0.9.x]
 
 ### Fixed
@@ -16,13 +15,12 @@
 
 * the new manifold of `MultinomialSymmetricPositiveDefinite` matrices
 * `rand!` for `MultinomialDoublyStochastic` and `MultinomialSymmetric`
-=======
+
 ## [0.9.12] – 2024-01-21
 
 ### Fixed
 
 * Fixed `var` on `TranslationGroup`.
->>>>>>> ea72d806
 
 ## [0.9.11] – 2023-12-27
 
