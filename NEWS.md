--- conflicted
+++ resolved
@@ -5,23 +5,16 @@
 The format is based on [Keep a Changelog](https://keepachangelog.com/en/1.0.0/),
 and this project adheres to [Semantic Versioning](https://semver.org/spec/v2.0.0.html).
 
-<<<<<<< HEAD
-## [0.9.4] - 2023-10-xx
+## [0.9.4] - 2023-11-xx
 
 ### Added
 
 - Functions `inv_diff` and `inv_diff!` that correspond to differentials of group inversion.
+- Julia 1.10-rc CI workflow.
 
 ### Fixed
 
 - Fixed issue with incorrect implementation of `apply_diff_group` in `GroupOperationAction` with left backward and right forward action [#669](https://github.com/JuliaManifolds/Manifolds.jl/issues/669).
-=======
-## [0.9.4] - 2023-11-04
-
-### Added
-
-- Julia 1.10-rc CI workflow.
->>>>>>> f9a6b199
 
 ## [0.9.3] - 2023-10-28
 
