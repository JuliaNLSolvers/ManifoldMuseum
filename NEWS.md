--- conflicted
+++ resolved
@@ -5,9 +5,8 @@
 The format is based on [Keep a Changelog](https://keepachangelog.com/en/1.0.0/),
 and this project adheres to [Semantic Versioning](https://semver.org/spec/v2.0.0.html).
 
-<<<<<<< HEAD
-
-## [0.9.19] – unreleased
+
+## [0.9.21] – unreleased
 
 ### Changed
 
@@ -16,7 +15,7 @@
 * `adjoint_action!` is the necessary method to implement in any given group for the above to work properly
 * On groups, `exp` and `log` are based on `exp_lie` and `log_lie` and thus group invariant
 * fixed a few typos in the doc string of the SPD fixed determinant description.
-=======
+
 ## [0.9.20] – 2024-06-17
 
 ### Added
@@ -32,7 +31,6 @@
 
 ### Changed
 
->>>>>>> 676b0f5d
 * Updated `Project.toml` compatibility entries.
 * Updated CI for Julia 1.11-beta
 
