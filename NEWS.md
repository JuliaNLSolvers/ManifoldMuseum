# Changelog

All notable changes to this project will be documented in this file.

The format is based on [Keep a Changelog](https://keepachangelog.com/en/1.0.0/),
and this project adheres to [Semantic Versioning](https://semver.org/spec/v2.0.0.html).

<<<<<<< HEAD
## [0.9.x]

### Fixed

* a bug that cause `project` for tangent vectors to return wrong results on `MultinomialDoublyStochastic`

### Added

* the new manifold of `MultinomialSymmetricPositiveDefinite` matrices
* `rand!` for `MultinomialDoublyStochastic` and `MultinomialSymmetric`
=======
## [0.9.13] – 2024-01-24

### Added

* added the real symplectic Grassmann manifold `SymplecticGrassmann`
* Introduce the manifold of `HamiltonianMatrices` and a wrapper for `Hamiltonian` matrices
* introduce `rand(:HamiltonianMatrices)`
* extend `rand` to also `rand!` for `HamiltonianMatrices`, `SymplecticMatrices` and `SymplecticStiefel`
* implement `riemannian_gradient` conversion for `SymplecticMatrices` and `SymplecticGrassmann`

### Deprecated

* Rename `Symplectic` to `SimplecticMatrices` in order to have a `Symplectic` wrapper for such matrices as well in the future for the next breaking change.
* Rename `SymplecticMatrix` to `SymplecticElement` to clarify that it is the special matrix ``J_{2n}`` and not an arbitrary symplectic matrix.
>>>>>>> 95e90c87

## [0.9.12] – 2024-01-21

### Fixed

* Fixed `var` on `TranslationGroup`.

## [0.9.11] – 2023-12-27

### Fixed

* Fixed mixed array index number in-place `parallel_transport_to!` on zero-index `Euclidean`, on Julia 1.6.

## [0.9.10] – 2023-12-27

### Added

* Compatibility with `RecursiveArrayTools` v3.

### Fixed

* Fixed mixed array index number in-place `parallel_transport_to!` on real `Circle`, on Julia 1.6.
* Violations of MD004 lint rule in this file.

## [0.9.9] – 2023-12-25

### Fixed

* introduced a nonzero `atol` for all point and vector checks that compre to zero.
  This makes those checks a bit more relaxed by default and resolves [#630](https://github.com/JuliaManifolds/Manifolds.jl/issues/630).
* `default_estimation_method(M, f)` is deprecated, use `default_approximation_method(M, f)` for your specific method `f` on the manifold `M`.
* `AbstractEstimationMethod` is deprecated, use `AbstractApproximationMethod` instead.

## [0.9.8] - 2023-11-17

### Fixed

* Improved distribution of random vector generation for rotation matrices and complex circle.

## [0.9.7] – 2023-11-14

### Fixed

* Fixed `is_flat` for `CholeskySpace` and `SymmetricPositiveDefinite` with `LogCholeskyMetric` [https://github.com/JuliaManifolds/Manifolds.jl/issues/684](https://github.com/JuliaManifolds/Manifolds.jl/issues/684).

## [0.9.6] - 2023-11-09

### Fixed

* Fixed real coefficient basis for complex circle (an issue exposed by [https://github.com/JuliaManifolds/ManifoldsBase.jl/pull/173](https://github.com/JuliaManifolds/ManifoldsBase.jl/pull/173)).
* Fixed `VeeOrthogonalBasis` test for non-real manifolds.

## [0.9.5] - 2023-11-08

### Changed

* `identity_element` now returns a complex matrix for unitary group.
* `number_of_coordinates` is now exported.

## [0.9.4] - 2023-11-06

### Added

* Functions `inv_diff`, `inv_diff!`, `adjoint_inv_diff` and `adjoint_inv_diff!` that correspond to differentials and pullbacks of group inversion.
* Julia 1.10-rc CI workflow.

### Changed

* Documentation project files are marked as compatible with `BoundaryValueDiffEq` v5.

### Fixed

* Fixed issue with incorrect implementation of `apply_diff_group` in `GroupOperationAction` with left backward and right forward action [#669](https://github.com/JuliaManifolds/Manifolds.jl/issues/669).

## [0.9.3] - 2023-10-28

### Added

* Support for `BoundaryValueDiffEq` v5.

## [0.9.2] - 2023-10-27

### Added

* `rand(G; vector_at=Identity(G))` now works for translation, special orthogonal and special Euclidean groups `G` (issue [#665](https://github.com/JuliaManifolds/Manifolds.jl/issues/665)).
* `get_embedding` now works for `GeneralUnitaryMultiplicationGroup`.
* Github action that checks for NEWS.md changes.

## [0.9.1] - 2023-10-25

### Added

* a new retraction and its inverse for the fixed Rank Manifolds, the orthographic retraction.

## [0.9.0] - 2023-10-24

### Added

* Vector bundles are generalized to fiber bundles. Old `BundleFibers` functionality was reworked to better match mathematical abstractions. Fiber bundle functionality is experimental and minor changes may happen without a breaking release, with the exception of `TangentBundle` which is considered to be stable.
* `RotationTranslationAction` is introduced.

### Changed

* Sizes of all manifolds can now be either encoded in type or stored in a field to avoid over-specialization.
  The default is set to store the size in type parameter (except for `PowerManifold` and its variants), replicating the previous behavior.
  For field storage, pass the `parameter=:field` keyword argument to manifold constructor.
  For example statically sized `CenteredMatrices{m,n}` is now `CenteredMatrices{TypeParameter{Tuple{m,n}}}`, whereas the type of special Euclidean group with field-stored size is `CenteredMatrices{Tuple{Int,Int}}`. Similar change applies to:
  * `CenteredMatrices{m,n}`,
  * `CholeskySpace{N}`,
  * `Elliptope{N,K}`,
  * `Euclidean`,
  * `FixedRankMatrices{m,n,k}`,
  * `KendallsPreShapeSpace{n,k}`,
  * `KendallsShapeSpace{n,k}`,
  * `GeneralLinear{n}`,
  * `GeneralUnitaryMultiplicationGroup{n}`,
  * `GeneralizedGrassmann{n,k}`,
  * `GeneralizedStiefel{n,k}`,
  * `Grassmann{n,k}`,
  * `Heisenberg{n}`,
  * `Hyperbolic{n}`,
  * `MultinomialMatrices{N,M}`,
  * `MultinomialDoublyStochastic{n}`,
  * `MultinomialSymmetric{n}`,
  * `Orthogonal{n}`,
  * `PowerManifold`,
  * `PositiveArrays`,
  * `PositiveMatrices`,
  * `PositiveNumbers`,
  * `ProbabilitySimplex{n}`,
  * `SPDFixedDeterminant{n}`,
  * `SpecialLinear{n}`,
  * `SpecialOrthogonal{n}`,
  * `SpecialUnitary{n}`,
  * `SpecialEuclidean{n}`,
  * `SpecialEuclideanManifold{n}`,
  * `Spectrahedron{n,k}`,
  * `SphereSymmetricMatrices{N}`,
  * `Stiefel{n,k}`,
  * `SymmetricMatrices{N}`,
  * `SymmetricPositiveDefinite{n}`,
  * `SymmetricPositiveSemidefiniteFixedRank{n,k}`,
  * `Symplectic{n}`,
  * `SymplecticStiefel{n,k}`,
  * `TranslationGroup`,
  * `Tucker`.

  For example

  ```{julia}
  function Base.show(io::IO, ::CenteredMatrices{m,n}) where {m,n}
      return print(io, "CenteredMatrices($m, $n)")
  end
  ```

  needs to be replaced with

  ```{julia}
  function Base.show(io::IO, ::CenteredMatrices{TypeParameter{Tuple{m,n}}}) where {m,n}
      return print(io, "CenteredMatrices($m, $n)")
  end
  ```

  for statically-sized groups and

  ```{julia}
  function Base.show(io::IO, M::CenteredMatrices{Tuple{Int,Int}})
      m, n = get_parameter(M.size)
      return print(io, "CenteredMatrices($m, $n; parameter=:field)")
  end
  ```

  for groups with size stored in field. Alternatively, you can use a single generic method like this:

  ```{julia}
  function Base.show(io::IO, M::CenteredMatrices{T}) where {T}
      m, n = get_parameter(M)
      if T <: TypeParameter
          return print(io, "CenteredMatrices($m, $n)")
      else
          return print(io, "CenteredMatrices($m, $n; parameter=:field)")
      end
  end
  ```

* Argument order for type aliases `RotationActionOnVector` and `RotationTranslationActionOnVector`: most often dispatched on argument is now first.
* A more consistent handling of action direction was introduced. 4-valued `ActionDirection` was split into 2-valued `ActionDirection` (either left or right action) and `GroupActionSide` (action acting from the left or right side). See [https://github.com/JuliaManifolds/Manifolds.jl/issues/637](https://github.com/JuliaManifolds/Manifolds.jl/issues/637) for a design discussion.

### Removed

* `ProductRepr` is removed; please use `ArrayPartition` instead.
* Default methods throwing "not implemented" `ErrorException` for some group-related operations. Standard `MethodError` is now thrown instead.
* `LinearAffineMetric` was deprecated in a previous release and the symbol is now removed.
  Please use `AffineInvariantMetric` instead.<|MERGE_RESOLUTION|>--- conflicted
+++ resolved
@@ -5,18 +5,6 @@
 The format is based on [Keep a Changelog](https://keepachangelog.com/en/1.0.0/),
 and this project adheres to [Semantic Versioning](https://semver.org/spec/v2.0.0.html).
 
-<<<<<<< HEAD
-## [0.9.x]
-
-### Fixed
-
-* a bug that cause `project` for tangent vectors to return wrong results on `MultinomialDoublyStochastic`
-
-### Added
-
-* the new manifold of `MultinomialSymmetricPositiveDefinite` matrices
-* `rand!` for `MultinomialDoublyStochastic` and `MultinomialSymmetric`
-=======
 ## [0.9.13] – 2024-01-24
 
 ### Added
@@ -26,12 +14,17 @@
 * introduce `rand(:HamiltonianMatrices)`
 * extend `rand` to also `rand!` for `HamiltonianMatrices`, `SymplecticMatrices` and `SymplecticStiefel`
 * implement `riemannian_gradient` conversion for `SymplecticMatrices` and `SymplecticGrassmann`
+* the new manifold of `MultinomialSymmetricPositiveDefinite` matrices
+* `rand!` for `MultinomialDoublyStochastic` and `MultinomialSymmetric`
 
 ### Deprecated
 
 * Rename `Symplectic` to `SimplecticMatrices` in order to have a `Symplectic` wrapper for such matrices as well in the future for the next breaking change.
 * Rename `SymplecticMatrix` to `SymplecticElement` to clarify that it is the special matrix ``J_{2n}`` and not an arbitrary symplectic matrix.
->>>>>>> 95e90c87
+
+### Fixed
+
+* a bug that cause `project` for tangent vectors to return wrong results on `MultinomialDoublyStochastic`
 
 ## [0.9.12] – 2024-01-21
 
