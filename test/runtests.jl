--- conflicted
+++ resolved
@@ -49,8 +49,7 @@
 end
 
 @testset "Sphere" begin
-<<<<<<< HEAD
-    M = ManifoldMuseum.Sphere((3,))
+    M = ManifoldMuseum.Sphere(2)
     types = [Vector{Float64},
              MVector{3, Float64},
              Vector{Float32},
@@ -62,9 +61,4 @@
                           convert(T, [0.0, 1.0, 0.0]),
                           convert(T, [0.0, 0.0, 1.0])])
     end
-=======
-    test_manifold(ManifoldMuseum.Sphere(2), [[1.0, 0.0, 0.0],
-                                                [0.0, 1.0, 0.0],
-                                                [0.0, 0.0, 1.0]])
->>>>>>> 4e7e21e6
 end