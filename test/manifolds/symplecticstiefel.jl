include("../utils.jl")
using FiniteDifferences
using Manifolds: RiemannianProjectionBackend
using ManifoldDiff

using FiniteDifferences

function Ω(::SymplecticStiefel, p, X)
    Q = SymplecticMatrix(X, p)
    pT_p = lu(p' * p)

    inv_pTp_pT = pT_p \ p'
    X_inv_pTp_pT = X * inv_pTp_pT

    Ω = Q * (X_inv_pTp_pT') * (I - Q' * p * inv_pTp_pT * Q) * Q
    Ω .+= X_inv_pTp_pT
    return Ω
end

function exp_naiive!(M::SymplecticStiefel, q, p, X)
    Ω_X = Ω(M, p, X)
    q .= exp(Ω_X - Ω_X') * exp(Array(Ω_X')) * p
    return q
end

@testset "SymplecticStiefel" begin
    @testset "Real" begin
        SpSt_6_4 = SymplecticStiefel(2 * 3, 2 * 2)

        p_6_4 = Array{Float64}([
            0 0 -5 -1
            0 0 9 -2
            0 0 -2 1
            -2 -9 -3 6
            -3 -13 -21 9
            -8 -36 18 -6
        ])
        q_6_4 = Array{Float64}([
            0 0 -3 1
            0 0 8 -3
            0 0 -2 1
            -1 -4 -6 3
            -1 -3 -21 9
            -2 -6 18 -6
        ])
        X1 = [
            0.0 0.0 4.25 4.25
            0.0 0.0 0.125 0.125
            0.0 0.0 -1.125 -1.125
            3.625 18.125 -10.875 -10.875
            5.0 25.0 -9.0 -9.0
            13.5 67.5 4.5 4.5
        ]
        X2 = [
            -0.02648060 0.00416977 0.01130802 0.01015956
            0.01718954 -0.00680433 0.02364406 -0.00083272
            0.00050392 0.00191916 -0.01035902 -0.00079734
            0.01811917 -0.02307032 -0.04297277 -0.05409099
            -0.02529516 0.00959934 -0.08594555 -0.06117803
            -0.02823014 0.00029946 -0.04196034 -0.04145413
        ]

        points = [
            [
                0 0 2 6
                0 0 1 -4
                0 0 0 1
                -1 0 -7 1
                1 0 -4 -24
                10 -1 4 -4
            ],
            [
                0 0 5 8
                0 0 -2 -6
                0 0 0 1
                1 0 -4 3
                3 0 -19 -34
                10 -1 1 -6
            ],
            [
                5 -3 0 0
                11 -6 0 0
                -2 1 0 0
                8 -5 -3 -3
                0 0 2 1
                5 -3 3 -2
            ],
            [
                1 -1 0 0
                3 -2 0 0
                0 0 0 0
                2 -2 -2 -3
                0 0 1 1
                1 -1 1 -2
            ],
            [
                0 0 0 0
                0 0 -1 0
                0 0 4 -1
                -1 -10 -5 2
                1 4 -2 0
                0 1 -16 4
            ],
            [
                0 0 0 0
                0 0 -1 0
                0 0 4 -1
                0 -6 -5 2
                1 4 -2 0
                0 1 -16 4
            ],
        ]

        close_points = [
            [
                -2 1 -2 -14
                1 0 1 11
                1 0 4 9
                0 0 0 1
                0 0 0 -1
                0 0 1 3
            ],
            [
                -3 1 -2 -10
                1 0 1 7
                1 0 4 10
                0 0 0 1
                0 0 0 0
                0 0 1 3
            ],
            [
                -2 1 -6 -26
                1 0 5 23
                3 -1 2 3
                0 0 1 4
                0 0 0 -1
                0 0 1 3
            ],
        ]

        @testset "Basics" begin
            @test repr(SpSt_6_4) == "SymplecticStiefel{6, 4, ℝ}()"
            @test representation_size(SpSt_6_4) == (6, 4)
            @test base_manifold(SpSt_6_4) === SpSt_6_4
            @test get_total_space(SpSt_6_4) == Symplectic(6)
            @test !is_flat(SpSt_6_4)

            @test is_point(SpSt_6_4, p_6_4)
            @test_throws DomainError is_point(SpSt_6_4, 2 * p_6_4, true)

            @test is_vector(SpSt_6_4, p_6_4, X1; atol=1.0e-12)
            @test is_vector(SpSt_6_4, p_6_4, X2; atol=1.0e-6)
            @test_throws DomainError is_vector(SpSt_6_4, p_6_4, X2, true; atol=1.0e-12)
            @test is_vector(SpSt_6_4, p_6_4, X1 + X2; atol=1.0e-6)
            @test_throws DomainError is_vector(SpSt_6_4, p_6_4, X1 + p_6_4, true)
        end
        @testset "Symplectic Inverse" begin
            I_2k = Array(I, 4, 4)
            @test Manifolds.symplectic_inverse_times(SpSt_6_4, p_6_4, p_6_4) == I_2k
            @test Manifolds.symplectic_inverse_times!(
                SpSt_6_4,
                zeros(4, 4),
                p_6_4,
                p_6_4,
            ) == I_2k
            @test inv(SpSt_6_4, p_6_4) * p_6_4 == I_2k
            @test inv!(SpSt_6_4, copy(p_6_4'), p_6_4) * p_6_4 == I_2k
        end
        @testset "Embedding" begin
            x = [
                1 1 -9 7
                -1 -1 -13 11
                7 8 -22 19
                0 0 7 -6
                0 0 -1 1
                0 0 -1 1
            ]
            y = similar(x)
            z = embed(SpSt_6_4, x)
            @test z == x

            Y = similar(X1)
            embed!(SpSt_6_4, Y, p_6_4, X1)
            @test Y == X1
        end
        @testset "Retractions and Exponential Mapping" begin
            @test isapprox(retract(SpSt_6_4, p_6_4, X1), q_6_4; atol=1.0e-12)
            @test isapprox(
                retract(SpSt_6_4, p_6_4, X1, CayleyRetraction()),
                q_6_4;
                atol=1.0e-12,
            )

            X_inv_cayley_retraction = inverse_retract(SpSt_6_4, p_6_4, q_6_4)
            X_inv_cayley_retraction_2 =
                inverse_retract(SpSt_6_4, p_6_4, q_6_4, CayleyInverseRetraction())
            @test isapprox(X_inv_cayley_retraction, X_inv_cayley_retraction_2; atol=1.0e-16)
            @test isapprox(X_inv_cayley_retraction, X1; atol=1.0e-12)
        end
        @testset "Riemannian Metric" begin
            X1_norm = 37.85466645
            @test isapprox(norm(SpSt_6_4, p_6_4, X1), X1_norm; atol=1.0e-8)
            @test isapprox(
                norm(SpSt_6_4, p_6_4, X1),
                √inner(SpSt_6_4, p_6_4, X1, X1);
                atol=1.0e-8,
            )

            X2_norm = 1.0
            @test isapprox(norm(SpSt_6_4, p_6_4, X2), X2_norm; atol=1.0e-6)
            @test isapprox(
                norm(SpSt_6_4, p_6_4, X2),
                √inner(SpSt_6_4, p_6_4, X2, X2);
                atol=1.0e-6,
            )

            # Project Project matrix A ∈ ℝ^{6 × 4} onto (T_pSpSt):
            A_6_4 = Array{Float64}([
                -7 2 12 0
                4 0 1 -2
                -1 -1 4 0
                -18 4 -1 5
                7 0 -2 11
                2 2 -2 9
            ])
            A_6_4_proj = similar(A_6_4)
            Manifolds.project!(SpSt_6_4, A_6_4_proj, p_6_4, A_6_4)
            @test is_vector(SpSt_6_4, p_6_4, A_6_4_proj, true; atol=1.0e-12)
        end
        @testset "Generate random points/tangent vectors" begin
            M_big = SymplecticStiefel(20, 10)
            p_big = rand(M_big)
            @test is_point(M_big, p_big, true; atol=1.0e-14)
            X_big = rand(M_big; vector_at=p_big, hamiltonian_norm=1.0)
            @test is_vector(M_big, p_big, X_big, true; atol=1.0e-14)
        end
        @testset "Test manifold $(SpSt_6_4)" begin
            types = [Matrix{Float64}]
            TEST_FLOAT32 && push!(types, Matrix{Float32})
            TEST_STATIC_SIZED && push!(types, MMatrix{6,4,Float64,24})
            for type in types
                @testset "Type $(type)" begin
                    @testset "CayleyRetraction" begin
                        test_manifold(
                            SpSt_6_4,
                            convert.(type, points);
                            tests=Dict(:exp => false, :log => false),
                            retraction_methods=[CayleyRetraction()],
                            default_retraction_method=CayleyRetraction(),
                            default_inverse_retraction_method=CayleyInverseRetraction(),
                            test_inplace=true,
                            is_point_atol_multiplier=1e4,
                            is_tangent_atol_multiplier=1e3,
                            retraction_atol_multiplier=1e4,
                            test_project_tangent=(type != MMatrix{6,4,Float64,24}),
                            test_injectivity_radius=false,
                            test_representation_size=true,
                        )
                    end

                    @testset "ExponentialRetraction" begin
                        test_manifold(
                            SpSt_6_4,
                            convert.(type, close_points);
                            tests=Dict(:exp => true, :log => false),
                            default_retraction_method=ExponentialRetraction(),
                            default_inverse_retraction_method=CayleyInverseRetraction(),
                            test_inplace=true,
                            is_point_atol_multiplier=1e11,
                            is_tangent_atol_multiplier=1e2,
                            exp_log_atol_multiplier=5 * 1e9,
                            retraction_atol_multiplier=5 * 1e9,
                            test_project_tangent=(type != MMatrix{6,4,Float64,24}),
                            test_injectivity_radius=false,
                            test_representation_size=true,
                        )
                    end
                end
            end # for
        end

        @testset "Gradient Computations" begin
            Q_grad = SymplecticMatrix(points[1])
            function test_f(p)
                k = size(p)[2]
                return tr(p[1:k, 1:k])
            end
            function analytical_grad_f(p)
                n, k = size(p)
                euc_grad_f = [Array(I, k, k); zeros((n - k), k)]
                return Q_grad * p * (euc_grad_f') * Q_grad * p + euc_grad_f * p' * p
            end
            p_grad = convert(Array{Float64}, points[1])
<<<<<<< HEAD
            fd_diff =
                Manifolds.RiemannianProjectionBackend(Manifolds.FiniteDifferencesBackend())
=======
            fd_diff = RiemannianProjectionBackend(ManifoldDiff.FiniteDifferencesBackend())
>>>>>>> 4c08010c

            @test isapprox(
                Manifolds.gradient(SpSt_6_4, test_f, p_grad, fd_diff),
                analytical_grad_f(p_grad);
                atol=1.0e-9,
            )

            grad_f_p = similar(p_grad)
            Manifolds.gradient!(SpSt_6_4, test_f, grad_f_p, p_grad, fd_diff)
            @test isapprox(grad_f_p, analytical_grad_f(p_grad); atol=1.0e-9)
        end
    end
end<|MERGE_RESOLUTION|>--- conflicted
+++ resolved
@@ -291,12 +291,7 @@
                 return Q_grad * p * (euc_grad_f') * Q_grad * p + euc_grad_f * p' * p
             end
             p_grad = convert(Array{Float64}, points[1])
-<<<<<<< HEAD
-            fd_diff =
-                Manifolds.RiemannianProjectionBackend(Manifolds.FiniteDifferencesBackend())
-=======
             fd_diff = RiemannianProjectionBackend(ManifoldDiff.FiniteDifferencesBackend())
->>>>>>> 4c08010c
 
             @test isapprox(
                 Manifolds.gradient(SpSt_6_4, test_f, p_grad, fd_diff),
