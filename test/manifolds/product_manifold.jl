--- conflicted
+++ resolved
@@ -756,7 +756,6 @@
               ArrayPartition([0.3535533905932738, -0.35355339059327373, 0.0], [1.0, 1.5])
     end
 
-<<<<<<< HEAD
     @testset "Hessian conversion" begin
         M = Sphere(2)
         N = M × M
@@ -776,7 +775,7 @@
         W1 = Weingarten(N, p, X, V)
         W2 = ArrayPartition([Weingarten(M, p[i, :], X[i, :], V[i, :]) for i in 1:2]...)
         @test W1 == W2
-=======
+    end
     @testset "Manifold volume" begin
         MS2 = Sphere(2)
         MS3 = Sphere(3)
@@ -798,6 +797,5 @@
         ]
         @test volume_density(PM, ArrayPartition(p1, p2), ArrayPartition(X1, X2)) ≈
               volume_density(MS2, p1, X1) * volume_density(MS3, p2, X2)
->>>>>>> a0c70ace
     end
 end