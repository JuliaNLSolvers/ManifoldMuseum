include("../utils.jl")

@testset "Rotations" begin
    M = Rotations(2)
    @test repr(M) == "Rotations(2)"
    @test representation_size(M) == (2, 2)
    @test is_flat(M)
    @test injectivity_radius(M) == π * sqrt(2.0)
    @test injectivity_radius(M, [1.0 0.0; 0.0 1.0]) == π * sqrt(2.0)
    @test injectivity_radius(M, ExponentialRetraction()) == π * sqrt(2.0)
    @test injectivity_radius(M, [1.0 0.0; 0.0 1.0], ExponentialRetraction()) ==
          π * sqrt(2.0)
    @test injectivity_radius(M, PolarRetraction()) ≈ π / sqrt(2)
    @test injectivity_radius(M, [1.0 0.0; 0.0 1.0], PolarRetraction()) ≈ π / sqrt(2)
    @test get_embedding(M) == Euclidean(2, 2)
    types = [Matrix{Float64}, SMatrix{2,2,Float64,4}]
    TEST_FLOAT32 && push!(types, Matrix{Float32})
    TEST_STATIC_SIZED && push!(types, MMatrix{2,2,Float64,4})
    retraction_methods = [PolarRetraction(), QRRetraction()]

    inverse_retraction_methods = [PolarInverseRetraction(), QRInverseRetraction()]

    basis_types = (DefaultOrthonormalBasis(), ProjectedOrthonormalBasis(:svd))

    @testset "vee/hat" begin
        M = Rotations(2)
        Xf = [1.23]
        p = Matrix{Float64}(I, 2, 2)
        X = Manifolds.hat(M, p, Xf)
        @test isa(X, AbstractMatrix)
        @test norm(M, p, X) / sqrt(2) ≈ norm(Xf)
        @test Manifolds.vee(M, p, X) == Xf

        X = project(M, p, randn(2, 2))
        Xf = Manifolds.vee(M, p, X)
        @test isa(Xf, AbstractVector)
        @test Manifolds.hat(M, p, Xf) == X
    end

    for T in types
        angles = (0.0, π / 2, 2π / 3, π / 4)
        pts = [convert(T, [cos(ϕ) -sin(ϕ); sin(ϕ) cos(ϕ)]) for ϕ in angles]
        point_distributions =
            (T <: SMatrix) ? [] : [Manifolds.normal_rotation_distribution(M, pts[1], 1.0)]
        tvector_distributions =
            (T <: SMatrix) ? [] : [Manifolds.normal_tvector_distribution(M, pts[1], 1.0)]
        test_manifold(
            M,
            pts;
            is_mutating=!(T <: SMatrix),
            test_injectivity_radius=false,
            test_project_tangent=true,
            test_musical_isomorphisms=true,
            test_default_vector_transport=true,
            retraction_methods=retraction_methods,
            inverse_retraction_methods=inverse_retraction_methods,
            point_distributions,
            tvector_distributions,
            basis_types_to_from=basis_types,
            test_inplace=true,
            test_rand_point=true,
            retraction_atol_multiplier=2,
            exp_log_atol_multiplier=10,
        )

        @testset "log edge cases" begin
            X = Manifolds.hat(M, pts[1], [Float64(π)])
            p = exp(M, pts[1], X)
            @test isapprox(p, exp(M, pts[1], log(M, pts[1], p)))
        end

        X = log(M, pts[1], pts[2])
        @test norm(M, pts[1], X) ≈ (angles[2] - angles[1]) * sqrt(2)

        # check that exp! does not have a side effect
        q = allocate(pts[1])
        copyto!(M, q, pts[1])
        q2 = exp(M, pts[1], X)
        exp!(M, q, q, X)
        @test norm(q - q2) ≈ 0

        X14_polar = inverse_retract(M, pts[1], pts[4], PolarInverseRetraction())
        p4_polar = retract(M, pts[1], X14_polar, PolarRetraction())
        @test isapprox(M, pts[4], p4_polar)

        X14_qr = inverse_retract(M, pts[1], pts[4], QRInverseRetraction())
        p4_qr = retract(M, pts[1], X14_qr, QRRetraction())
        @test isapprox(M, pts[4], p4_qr)
    end

    @testset "Distribution tests" begin
        usd_mmatrix =
            Manifolds.normal_rotation_distribution(M, (@MMatrix [1.0 0.0; 0.0 1.0]), 1.0)
        @test isa(rand(usd_mmatrix), MMatrix)

        usd1_mmatrix =
            Manifolds.normal_rotation_distribution(Rotations(1), (@MMatrix [1.0]), 1.0)
        @test isa(rand(usd1_mmatrix), MMatrix)
        @test rand(usd1_mmatrix) == @MMatrix [1.0]

        gtsd_mvector =
            Manifolds.normal_tvector_distribution(M, (@MMatrix [1.0 0.0; 0.0 1.0]), 1.0)
        @test isa(rand(gtsd_mvector), MMatrix)
    end

    Random.seed!(42)
    for n in (3, 4, 5)
        @testset "Rotations: SO($n)" begin
            SOn = Rotations(n)
            @test !is_flat(SOn)
            ptd = Manifolds.normal_rotation_distribution(SOn, Matrix(1.0I, n, n), 1.0)
            tvd = Manifolds.normal_tvector_distribution(SOn, Matrix(1.0I, n, n), 1.0)
            pts = [rand(ptd) for _ in 1:3]
            diag_basis_1 = if n == 3
                DiagonalizingOrthonormalBasis(
                    [
                        0.0 0.24800271831269094 0.30019597622794186
                        -0.24800271831269094 0.0 -0.5902347224334308
                        -0.30019597622794186 0.5902347224334308 0.0
                    ],
                )
            else
                DiagonalizingOrthonormalBasis(rand(SOn; vector_at=pts[1]))
            end
            diag_basis_2 = DiagonalizingOrthonormalBasis(
                hat(SOn, pts[1], [1.0, zeros(manifold_dimension(SOn) - 1)...]),
            )
            test_manifold(
                SOn,
                pts;
                test_injectivity_radius=false,
                test_musical_isomorphisms=true,
                test_mutating_rand=true,
                test_default_vector_transport=true,
                retraction_methods=retraction_methods,
                inverse_retraction_methods=inverse_retraction_methods,
                point_distributions=[ptd],
                tvector_distributions=[tvd],
                basis_types_to_from=basis_types,
                basis_types_vecs=(diag_basis_1, diag_basis_2),
                exp_log_atol_multiplier=250,
                retraction_atol_multiplier=12,
                test_inplace=true,
                test_rand_point=true,
                test_rand_tvector=true,
            )

            @testset "vee/hat" begin
                p = Matrix(1.0I, n, n)
                Xf = randn(manifold_dimension(SOn))
                X = Manifolds.hat(SOn, p, Xf)
                @test isa(X, AbstractMatrix)
                @test norm(SOn, p, X) / sqrt(2) ≈ norm(Xf)
                @test Manifolds.vee(SOn, p, X) == Xf

                X = project(SOn, p, randn(n, n))
                Xf = Manifolds.vee(SOn, p, X)
                @test isa(Xf, AbstractVector)
                @test Manifolds.hat(SOn, p, Xf) ≈ X
            end
            X = Matrix(
                Manifolds.hat(SOn, pts[1], π * normalize(randn(manifold_dimension(SOn)))),
            )
            p = exp(SOn, pts[1], X)
            X2 = log(SOn, pts[1], p)
            @test p ≈ exp(SOn, pts[1], X2)
        end
    end
    @testset "Test AbstractManifold Point and Tangent Vector checks" begin
        M = Rotations(2)
        for p in [1, [2.0 0.0; 0.0 1.0], [1.0 0.5; 0.0 1.0]]
            @test_throws DomainError is_point(M, p, true)
            @test !is_point(M, p)
        end
        p = one(zeros(2, 2))
        @test is_point(M, p)
        @test is_point(M, p, true)
        for X in [1, [0.0 1.0; 0.0 0.0]]
            @test_throws DomainError is_vector(M, p, X, true)
            @test !is_vector(M, p, X)
        end
        X = [0.0 1.0; -1.0 0.0]
        @test is_vector(M, p, X)
        @test is_vector(M, p, X, true)
    end
    @testset "Project point" begin
        M = Rotations(2)
        p = Matrix{Float64}(I, 2, 2)
        p1 = project(M, p)
        @test is_point(M, p1, true)

        M = Rotations(3)
        p = collect(reshape(1.0:9.0, (3, 3)))
        p2 = project(M, p)
        @test is_point(M, p2, true)

        rng = MersenneTwister(44)
        x3 = project(M, randn(rng, 3, 3))
        @test is_point(M, x3, true)
    end
    @testset "Convert from Lie algebra representation of tangents to Riemannian submanifold representation" begin
        M = Rotations(3)
        p = project(M, collect(reshape(1.0:9.0, (3, 3))))
        x = [[0, -1, 3] [1, 0, 2] [-3, -2, 0]]
        @test is_vector(M, p, x, true)
        @test embed(M, p, x) == p * x
        Y = zeros((3, 3))
        embed!(M, Y, p, x)
        @test Y == p * x
        @test Y ≈ p * (p'Y - Y'p) / 2
    end
    @testset "Edge cases of Rotations" begin
        @test_throws OutOfInjectivityRadiusError inverse_retract(
            Rotations(2),
            [1.0 0.0; 0.0 1.0],
            [1.0 0.0; 0.0 -1.0],
            PolarInverseRetraction(),
        )
    end

    @testset "Rotations(1)" begin
        M = Rotations(1)
        p = fill(1.0, 1, 1)
        X = get_vector(M, p, Float64[], DefaultOrthonormalBasis())
        @test X isa Matrix{Float64}
        @test X == fill(0.0, 1, 1)
        Xc = get_coordinates(M, p, X, DefaultOrthonormalBasis())
        @test length(Xc) == 0
        @test Xc isa Vector{Float64}

        @test injectivity_radius(M) == 0.0
        @test injectivity_radius(M, p) == 0.0
        @test injectivity_radius(M, ExponentialRetraction()) == 0.0
        @test injectivity_radius(M, p, ExponentialRetraction()) == 0.0
        @test injectivity_radius(M, PolarRetraction()) == 0.0
        @test injectivity_radius(M, p, PolarRetraction()) == 0.0
    end
<<<<<<< HEAD
    @testset "Riemannian Hessian" begin
        M = Rotations(2)
        p = Matrix{Float64}(I, 2, 2)
        X = [0.0 3.0; -3.0 0.0]
        V = [1.0 0.0; 1.0 0.0]
        @test Weingarten(M, p, X, V) == -1 / 2 * p * (V' * X - X' * V)
        G = [0.0 1.0; 0.0 0.0]
        H = [0.0 0.0; 2.0 0.0]
        @test riemannian_Hessian(M, p, G, H, X) == [0.0 -1.0; 1.0 0.0]
=======

    @testset "riemann_tensor" begin
        M = Rotations(3)
        p = [
            -0.5908399013383766 -0.6241917041179139 0.5111681988316876
            -0.7261666986267721 0.13535732881097293 -0.6740625485388226
            0.35155388888753836 -0.7694563730631729 -0.5332417398896261
        ]
        X = [
            0.0 -0.30777760628130063 0.5499897386953444
            0.30777760628130063 0.0 -0.32059980100053004
            -0.5499897386953444 0.32059980100053004 0.0
        ]
        Y = [
            0.0 -0.4821890003925358 -0.3513148535122392
            0.4821890003925358 0.0 0.37956770358148356
            0.3513148535122392 -0.37956770358148356 0.0
        ]
        Z = [
            0.0 0.3980141785048982 0.09735377380829331
            -0.3980141785048982 0.0 -0.576287216962475
            -0.09735377380829331 0.576287216962475 0.0
        ]
        @test riemann_tensor(M, p, X, Y, Z) ≈ [
            0.0 0.04818900625787811 -0.050996416671166
            -0.04818900625787811 0.0 0.024666891276861697
            0.050996416671166 -0.024666891276861697 0.0
        ]
>>>>>>> a0c70ace
    end
end<|MERGE_RESOLUTION|>--- conflicted
+++ resolved
@@ -235,7 +235,6 @@
         @test injectivity_radius(M, PolarRetraction()) == 0.0
         @test injectivity_radius(M, p, PolarRetraction()) == 0.0
     end
-<<<<<<< HEAD
     @testset "Riemannian Hessian" begin
         M = Rotations(2)
         p = Matrix{Float64}(I, 2, 2)
@@ -245,7 +244,7 @@
         G = [0.0 1.0; 0.0 0.0]
         H = [0.0 0.0; 2.0 0.0]
         @test riemannian_Hessian(M, p, G, H, X) == [0.0 -1.0; 1.0 0.0]
-=======
+    end
 
     @testset "riemann_tensor" begin
         M = Rotations(3)
@@ -274,6 +273,5 @@
             -0.04818900625787811 0.0 0.024666891276861697
             0.050996416671166 -0.024666891276861697 0.0
         ]
->>>>>>> a0c70ace
     end
 end