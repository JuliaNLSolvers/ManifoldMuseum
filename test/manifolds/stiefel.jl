--- conflicted
+++ resolved
@@ -139,17 +139,10 @@
                 test_default_vector_transport=false,
                 point_distributions=[Manifolds.uniform_distribution(M, pts[1])],
                 test_vee_hat=false,
-<<<<<<< HEAD
-                projection_atol_multiplier=100.0,
+                projection_atol_multiplier=2e2,
                 exp_log_atol_multiplier=1e4,
                 retraction_atol_multiplier=3e4,
                 is_tangent_atol_multiplier=4e2,
-=======
-                projection_atol_multiplier=200.0,
-                exp_log_atol_multiplier=10.0,
-                retraction_atol_multiplier=10.0,
-                is_tangent_atol_multiplier=4 * 10.0^2,
->>>>>>> 369eef74
                 retraction_methods=[
                     PolarRetraction(),
                     QRRetraction(),
@@ -242,14 +235,9 @@
                 test_project_tangent=true,
                 test_default_vector_transport=false,
                 test_vee_hat=false,
-<<<<<<< HEAD
-                projection_atol_multiplier=1e2,
+                projection_atol_multiplier=2e2,
                 retraction_atol_multiplier=1e2,
                 exp_log_atol_multiplier=1e4,
-=======
-                projection_atol_multiplier=200.0,
-                retraction_atol_multiplier=10.0,
->>>>>>> 369eef74
                 is_tangent_atol_multiplier=4 * 10.0^2,
                 retraction_methods=[PolarRetraction(), QRRetraction()],
                 inverse_retraction_methods=[
