include("utils.jl")

@testset "SkewSymmetricMatrices" begin
    M = SkewSymmetricMatrices(3, ℝ)
    A = [1 2 3; 4 5 6; 7 8 9]
    A_skewsym = [0 -2 -3; 2 0 1; 3 -1 0]
    A_skewsym2 = [0 -2 -3; 2 0 1; 3 -1 0]
    B_skewsym = [0 -2 -3; 2 0 -1; 3 1 0]
    M_complex = SkewSymmetricMatrices(3, ℂ)
    A_skewsym_complex = [1.0im -2.0 -3.0; 2.0 0.0 1.0; 3.0 -1.0 0.0]
    B_skewsym_complex = [2.0im -2.0 - 2.0im -3.0; 2.0 - 2.0im 0.0 -1.0; 3.0 1.0 0.0]
    @test repr(M_complex) == "SkewSymmetricMatrices(3, ℂ)"
    C = [0 -1 im; 1 0 -im; im -im 0]
    D = [1 0; 0 1]
    X = zeros(3, 3)
    @testset "Real Skew-Symmetric Matrices Basics" begin
        @test repr(M) == "SkewSymmetricMatrices(3, ℝ)"
        @test representation_size(M) == (3, 3)
        @test base_manifold(M) === M
        @test typeof(get_embedding(M)) === Euclidean{Tuple{3,3},ℝ}
        @test check_manifold_point(M, B_skewsym) === nothing
        @test_throws DomainError is_manifold_point(M, A, true)
        @test_throws DomainError is_manifold_point(M, C, true)
        @test_throws DomainError is_manifold_point(M, D, true)
        @test_throws DomainError is_manifold_point(
            M_complex,
            [:a :b :c; :b :d :e; :c :e :f],
            true,
        )
        @test check_tangent_vector(M, B_skewsym, B_skewsym) === nothing
        @test_throws DomainError is_tangent_vector(M, B_skewsym, A, true)
        @test_throws DomainError is_tangent_vector(M, A, B_skewsym, true)
        @test_throws DomainError is_tangent_vector(M, B_skewsym, D, true)
        @test_throws DomainError is_tangent_vector(
            M,
            B_skewsym,
            1 * im * zero_tangent_vector(M, B_skewsym),
            true,
        )
        @test_throws DomainError is_tangent_vector(
            M_complex,
            B_skewsym,
            [:a :b :c; :b :d :e; :c :e :f],
            true,
        )
        @test manifold_dimension(M) == 3
        @test manifold_dimension(M_complex) == 9
        @test A_skewsym2 == project_point!(M, A_skewsym, A_skewsym)
        @test A_skewsym2 == project_tangent(M, A_skewsym, A_skewsym)
        A_sym3 = similar(A_skewsym)
        embed!(M, A_sym3, A_skewsym)
        A_sym4 = embed(M, A_skewsym)
        @test A_sym3 == A_skewsym
        @test A_sym4 == A_skewsym
    end
<<<<<<< HEAD
    types = [Matrix{Float64}, MMatrix{3,3,Float64}, Matrix{Float32}]
    bases = (DefaultOrthonormalBasis(), ProjectedOrthonormalBasis(:svd))
=======
    types = [
        Matrix{Float64},
        MMatrix{3,3,Float64},
    ]
    TEST_FLOAT32 && push!(types, Matrix{Float32})

    bases = (ArbitraryOrthonormalBasis(), ProjectedOrthonormalBasis(:svd))
>>>>>>> 16101434
    for T in types
        pts = [convert(T, A_skewsym), convert(T, B_skewsym), convert(T, X)]
        @testset "Type $T" begin
            test_manifold(
                M,
                pts,
                test_injectivity_radius = false,
                test_reverse_diff = isa(T, Vector),
                test_project_tangent = true,
                test_musical_isomorphisms = true,
                test_vector_transport = true,
                basis_types_vecs = (
                    DiagonalizingOrthonormalBasis(log(M, pts[1], pts[2])),
                    bases...,
                ),
                basis_types_to_from = bases,
            )
        end
    end
    complex_types = [Matrix{ComplexF64}, MMatrix{3,3,ComplexF64}, Matrix{ComplexF32}]
    for T in complex_types
        pts_complex =
            [convert(T, A_skewsym_complex), convert(T, B_skewsym_complex), convert(T, X)]
        @testset "Type $T" begin
            test_manifold(
                M_complex,
                pts_complex,
                test_injectivity_radius = false,
                test_reverse_diff = isa(T, Vector),
                test_project_tangent = true,
                test_musical_isomorphisms = true,
                test_vector_transport = true,
                basis_types_vecs = (DefaultOrthonormalBasis(),),
                basis_types_to_from = (DefaultOrthonormalBasis(),),
            )
            @test isapprox(
                -pts_complex[1],
                exp(M, pts_complex[1], log(M, pts_complex[1], -pts_complex[1])),
            )
        end # testset type $T
    end # for
end # test SymmetricMatrices<|MERGE_RESOLUTION|>--- conflicted
+++ resolved
@@ -53,18 +53,13 @@
         @test A_sym3 == A_skewsym
         @test A_sym4 == A_skewsym
     end
-<<<<<<< HEAD
-    types = [Matrix{Float64}, MMatrix{3,3,Float64}, Matrix{Float32}]
-    bases = (DefaultOrthonormalBasis(), ProjectedOrthonormalBasis(:svd))
-=======
     types = [
         Matrix{Float64},
         MMatrix{3,3,Float64},
     ]
     TEST_FLOAT32 && push!(types, Matrix{Float32})
 
-    bases = (ArbitraryOrthonormalBasis(), ProjectedOrthonormalBasis(:svd))
->>>>>>> 16101434
+    bases = (DefaultOrthonormalBasis(), ProjectedOrthonormalBasis(:svd))
     for T in types
         pts = [convert(T, A_skewsym), convert(T, B_skewsym), convert(T, X)]
         @testset "Type $T" begin
