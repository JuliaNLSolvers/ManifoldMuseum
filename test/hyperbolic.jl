--- conflicted
+++ resolved
@@ -9,10 +9,7 @@
               MetricManifold{Euclidean{Tuple{3},ℝ},MinkowskiMetric}
         @test representation_size(M) == (3,)
         @test isinf(injectivity_radius(M))
-<<<<<<< HEAD
         @test isinf(injectivity_radius(M, ExponentialRetraction()))
-=======
->>>>>>> 16101434
         @test !is_manifold_point(M, [1.0, 0.0, 0.0, 0.0])
         @test !is_tangent_vector(M, [0.0, 0.0, 1.0], [0.0, 0.0, 1.0, 0.0])
         @test_throws DomainError is_manifold_point(M, [2.0, 0.0, 0.0], true)
