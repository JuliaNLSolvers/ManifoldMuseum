using FiniteDifferences, ForwardDiff
using LinearAlgebra: I
using StatsBase: AbstractWeights, pweights
import Manifolds: mean!, median!

include("utils.jl")

struct TestEuclidean{N} <: Manifold end
struct TestEuclideanMetric <: Metric end

<<<<<<< HEAD
@testset "scaled Euclidean metric" begin
    Manifolds.manifold_dimension(::TestEuclidean{N}) where {N} = N
    function Manifolds.local_metric(M::MetricManifold{<:TestEuclidean,<:TestEuclideanMetric}, x)
        return Diagonal(1.0:manifold_dimension(M))
    end

    n = 3
    E = TestEuclidean{n}()
    g = TestEuclideanMetric()
    M = MetricManifold(E, g)

    if VERSION ≥ v"1.3"
        @test E |> TestEuclideanMetric() === M
        @test E |> TestEuclideanMetric === M
    end

    G = Diagonal(1.0:n)
    invG = inv(G)
    @test manifold_dimension(M) == n
    @test base_manifold(M) === E
    @test metric(M) === g

    @test_throws MethodError local_metric_jacobian(E, zeros(3))
    @test_throws MethodError christoffel_symbols_second_jacobian(E, zeros(3))

    for vtype in (Vector, MVector{n})
        x, v, w = vtype(randn(n)), vtype(randn(n)), vtype(randn(n))

        @test check_manifold_point(M,x) == check_manifold_point(E,x)
        @test check_tangent_vector(M,x,v) == check_tangent_vector(E,x,v)

        @test local_metric(M, x) ≈ G
        @test inverse_local_metric(M, x) ≈ invG
        @test det_local_metric(M, x) ≈ *(1.0:n...)
        @test log_local_metric_density(M, x) ≈ sum(log.(1.0:n)) / 2
        @test inner(M, x, v, w) ≈ dot(v, G * w)
        @test norm(M, x, v) ≈ sqrt(dot(v, G * v))

        T = 0:.5:10
        @test exp(M, x, v, T) ≈ [x + t * v for t in T]
        @test geodesic(M, x, v, T) ≈ [x + t * v for t in T]

        @test christoffel_symbols_first(M, x) ≈ zeros(n, n, n) atol=1e-6
        @test christoffel_symbols_second(M, x) ≈ zeros(n, n, n) atol=1e-6
        @test riemann_tensor(M, x) ≈ zeros(n, n, n, n) atol=1e-6
        @test ricci_tensor(M, x) ≈ zeros(n, n) atol=1e-6
        @test ricci_curvature(M, x) ≈ 0 atol=1e-6
        @test gaussian_curvature(M, x) ≈ 0 atol=1e-6
        @test einstein_tensor(M, x) ≈ zeros(n, n) atol=1e-6

        fdm = forward_fdm(2, 1)
        @test christoffel_symbols_first(M, x; backend=fdm) ≈ zeros(n, n, n) atol=1e-6
        @test christoffel_symbols_second(M, x; backend=fdm) ≈ zeros(n, n, n) atol=1e-6
        @test riemann_tensor(M, x; backend=fdm) ≈ zeros(n, n, n, n) atol=1e-6
        @test ricci_tensor(M, x; backend=fdm) ≈ zeros(n, n) atol=1e-6
        @test ricci_curvature(M, x; backend=fdm) ≈ 0 atol=1e-6
        @test gaussian_curvature(M, x; backend=fdm) ≈ 0 atol=1e-6
        @test einstein_tensor(M, x; backend=fdm) ≈ zeros(n, n) atol=1e-6

        @test christoffel_symbols_first(M, x; backend=:forwarddiff) ≈ zeros(n, n, n) atol=1e-6
        @test christoffel_symbols_second(M, x; backend=:forwarddiff) ≈ zeros(n, n, n) atol=1e-6
        @test riemann_tensor(M, x; backend=:forwarddiff) ≈ zeros(n, n, n, n) atol=1e-6
        @test ricci_tensor(M, x; backend=:forwarddiff) ≈ zeros(n, n) atol=1e-6
        @test ricci_curvature(M, x; backend=:forwarddiff) ≈ 0 atol=1e-6
        @test gaussian_curvature(M, x; backend=:forwarddiff) ≈ 0 atol=1e-6
        @test einstein_tensor(M, x; backend=:forwarddiff) ≈ zeros(n, n) atol=1e-6
    end
=======
Manifolds.manifold_dimension(::TestEuclidean{N}) where {N} = N
function Manifolds.local_metric(M::MetricManifold{<:TestEuclidean,<:TestEuclideanMetric}, x)
    return Diagonal(1.0:manifold_dimension(M))
>>>>>>> 102fad4e
end

struct TestSphere{N,T} <: Manifold
    r::T
end

struct TestSphericalMetric <: Metric end

Manifolds.manifold_dimension(::TestSphere{N}) where {N} = N
function Manifolds.local_metric(M::MetricManifold{<:TestSphere,<:TestSphericalMetric}, x)
    r = base_manifold(M).r
    d = similar(x)
    d[1] = r^2
    d[2] = d[1] * sin(x[1])^2
    return Diagonal(d)
end
sph_to_cart(θ, ϕ) = [cos(ϕ)*sin(θ), sin(ϕ)*sin(θ), cos(θ)]

struct BaseManifold{N} <: Manifold end
struct BaseManifoldMetric{M} <: Metric end
struct DefaultBaseManifoldMetric <: Metric end

Manifolds.manifold_dimension(::BaseManifold{N}) where {N} = N
Manifolds.inner(::BaseManifold, x, v, w) = 2 * dot(v,w)
Manifolds.exp!(::BaseManifold, y, x, v) = y .= x + 2 * v
Manifolds.log!(::BaseManifold, v, x, y) = v .= (y - x) / 2
Manifolds.project_tangent!(::BaseManifold, w, x, v) = w .= 2 .* v
Manifolds.project_point!(::BaseManifold, y, x) = (y .= x)
Manifolds.injectivity_radius(::BaseManifold) = Inf
Manifolds.local_metric(::MetricManifold{BaseManifold{N},BaseManifoldMetric{N}},x) where N = 2*one(x*x')
Manifolds.exp!(M::MetricManifold{BaseManifold{N},BaseManifoldMetric{N}}, y, x, v) where N = exp!(base_manifold(M), y, x, v)
Manifolds.vector_transport_to!(::BaseManifold, vto, x, v, y, ::ParallelTransport) = (vto .= v)
Manifolds.is_default_metric(::BaseManifold,::DefaultBaseManifoldMetric) = Val(true)
Manifolds.get_basis(::BaseManifold{N},x,::ArbitraryOrthonormalBasis) where {N} = ( [(Matrix(I, N, N)[:,i]) for i in 1:N], zeros(N))
Manifolds.projected_distribution(M::BaseManifold, d) = ProjectedPointDistribution(M, d, project_point!, rand(d))
Manifolds.projected_distribution(M::BaseManifold, d, x) = ProjectedPointDistribution(M, d, project_point!, x)
Manifolds.mean!(::BaseManifold, y, x::AbstractVector, w::AbstractVector; kwargs...) = fill!(y, 1)
Manifolds.median!(::BaseManifold, y, x::AbstractVector, w::AbstractVector; kwargs...) = fill!(y, 2)
Manifolds.mean!(::MetricManifold{BaseManifold{N},BaseManifoldMetric{N}}, y, x::AbstractVector, w::AbstractVector; kwargs...) where {N} = fill!(y, 3)
Manifolds.median!(::MetricManifold{BaseManifold{N},BaseManifoldMetric{N}}, y, x::AbstractVector, w::AbstractVector; kwargs...) where {N} = fill!(y, 4)

function Manifolds.flat!(::BaseManifold, v::FVector{Manifolds.CotangentSpaceType}, x, w::FVector{Manifolds.TangentSpaceType})
    v.data .= 2 .* w.data
    return v
end
function Manifolds.sharp!(::BaseManifold, v::FVector{Manifolds.TangentSpaceType}, x, w::FVector{Manifolds.CotangentSpaceType})
    v.data .= w.data ./ 2
    return v
end

@testset "Metrics" begin
    @testset "solve_exp_ode error message" begin
        E = TestEuclidean{3}()
        g = TestEuclideanMetric()
        M = MetricManifold(E, g)

        x = [1.0, 2.0, 3.0]
        v = [2.0, 3.0, 4.0]
        @test_throws ErrorException exp(M, x, v)
        if VERSION ≥ v"1.1"
            using OrdinaryDiffEq
            exp(M, x, v)
        end
    end

    @testset "scaled Euclidean metric" begin
        n = 3
        E = TestEuclidean{n}()
        g = TestEuclideanMetric()
        M = MetricManifold(E, g)
        G = Diagonal(1.0:n)
        invG = inv(G)
        @test manifold_dimension(M) == n
        @test base_manifold(M) === E
        @test metric(M) === g

        @test_throws MethodError local_metric_jacobian(E, zeros(3))
        @test_throws MethodError christoffel_symbols_second_jacobian(E, zeros(3))

        for vtype in (Vector, MVector{n})
            x, v, w = vtype(randn(n)), vtype(randn(n)), vtype(randn(n))

            @test check_manifold_point(M,x) == check_manifold_point(E,x)
            @test check_tangent_vector(M,x,v) == check_tangent_vector(E,x,v)

            @test local_metric(M, x) ≈ G
            @test inverse_local_metric(M, x) ≈ invG
            @test det_local_metric(M, x) ≈ *(1.0:n...)
            @test log_local_metric_density(M, x) ≈ sum(log.(1.0:n)) / 2
            @test inner(M, x, v, w) ≈ dot(v, G * w) atol=1e-6
            @test norm(M, x, v) ≈ sqrt(dot(v, G * v)) atol=1e-6

            if VERSION ≥ v"1.1"
                T = 0:.5:10
                @test exp(M, x, v, T) ≈ [x + t * v for t in T] atol=1e-6
                @test geodesic(M, x, v, T) ≈ [x + t * v for t in T] atol=1e-6
            end

            @test christoffel_symbols_first(M, x) ≈ zeros(n, n, n) atol=1e-6
            @test christoffel_symbols_second(M, x) ≈ zeros(n, n, n) atol=1e-6
            @test riemann_tensor(M, x) ≈ zeros(n, n, n, n) atol=1e-6
            @test ricci_tensor(M, x) ≈ zeros(n, n) atol=1e-6
            @test ricci_curvature(M, x) ≈ 0 atol=1e-6
            @test gaussian_curvature(M, x) ≈ 0 atol=1e-6
            @test einstein_tensor(M, x) ≈ zeros(n, n) atol=1e-6

            fdm = forward_fdm(2, 1)
            @test christoffel_symbols_first(M, x; backend=fdm) ≈ zeros(n, n, n) atol=1e-6
            @test christoffel_symbols_second(M, x; backend=fdm) ≈ zeros(n, n, n) atol=1e-6
            @test riemann_tensor(M, x; backend=fdm) ≈ zeros(n, n, n, n) atol=1e-6
            @test ricci_tensor(M, x; backend=fdm) ≈ zeros(n, n) atol=1e-6
            @test ricci_curvature(M, x; backend=fdm) ≈ 0 atol=1e-6
            @test gaussian_curvature(M, x; backend=fdm) ≈ 0 atol=1e-6
            @test einstein_tensor(M, x; backend=fdm) ≈ zeros(n, n) atol=1e-6

            @test christoffel_symbols_first(M, x; backend=:forwarddiff) ≈ zeros(n, n, n) atol=1e-6
            @test christoffel_symbols_second(M, x; backend=:forwarddiff) ≈ zeros(n, n, n) atol=1e-6
            @test riemann_tensor(M, x; backend=:forwarddiff) ≈ zeros(n, n, n, n) atol=1e-6
            @test ricci_tensor(M, x; backend=:forwarddiff) ≈ zeros(n, n) atol=1e-6
            @test ricci_curvature(M, x; backend=:forwarddiff) ≈ 0 atol=1e-6
            @test gaussian_curvature(M, x; backend=:forwarddiff) ≈ 0 atol=1e-6
            @test einstein_tensor(M, x; backend=:forwarddiff) ≈ zeros(n, n) atol=1e-6
        end
    end

    @testset "scaled Sphere metric" begin
        n = 2
        r = 10 * rand()
        θ, ϕ = π * rand(), 2π * rand()
        Sr = TestSphere{n,Float64}(r)
        S = Manifolds.Sphere(n)
        g = TestSphericalMetric()
        M = MetricManifold(Sr, g)

        @test manifold_dimension(M) == n
        @test base_manifold(M) === Sr
        @test metric(M) === g

        for vtype in (Vector, MVector{n})
            x = vtype([θ, ϕ])
            G = Diagonal(vtype([1, sin(θ)^2])) .* r^2
            invG = Diagonal(vtype([1, 1 / sin(θ)^2])) ./ r^2
            v, w = normalize(randn(n)), normalize(randn(n))

            @test local_metric(M, x) ≈ G atol=1e-6
            @test inverse_local_metric(M, x) ≈ invG atol=1e-6
            @test det_local_metric(M, x) ≈ r^4 * sin(θ)^2 atol=1e-6
            @test log_local_metric_density(M, x) ≈ 2log(r) + log(sin(θ)) atol=1e-6
            @test inner(M, x, v, w) ≈ dot(v, G * w) atol=1e-6
            @test norm(M, x, v) ≈ sqrt(dot(v, G * v)) atol=1e-6

            xcart = sph_to_cart(θ, ϕ)
            vcart = [cos(ϕ)*cos(θ) -sin(ϕ)*sin(θ);
                     sin(ϕ)*cos(θ)  cos(ϕ)*sin(θ);
                     -sin(θ) 0] * v

            if VERSION ≥ v"1.1" && (!Sys.iswindows() || Sys.ARCH == :x86_64)
                @testset "numerically integrated geodesics for $vtype" begin
                    T = 0:.1:1
                    @test isapprox([sph_to_cart(yi...) for yi in exp(M, x, v, T)],
                                   exp(S, xcart, vcart, T); atol=1e-3, rtol=1e-3)
                    @test isapprox([sph_to_cart(yi...) for yi in geodesic(M, x, v, T)],
                                   geodesic(S, xcart, vcart, T); atol=1e-3, rtol=1e-3)
                end
            end

            Γ₁ = christoffel_symbols_first(M, x)
            for i=1:n, j=1:n, k=1:n
                if (i,j,k) == (1,2,2) || (i,j,k) == (2,1,2)
                    @test Γ₁[i,j,k] ≈ r^2*cos(θ)*sin(θ) atol=1e-6
                elseif (i,j,k) == (2,2,1)
                    @test Γ₁[i,j,k] ≈ -r^2*cos(θ)*sin(θ) atol=1e-6
                else
                    @test Γ₁[i,j,k] ≈ 0 atol=1e-6
                end
            end

            Γ₂ = christoffel_symbols_second(M, x)
            for l=1:n, i=1:n, j=1:n
                if (l,i,j) == (1,2,2)
                    @test Γ₂[l,i,j] ≈ -cos(θ)*sin(θ) atol=1e-6
                elseif (l,i,j) == (2,1,2) || (l,i,j) == (2,2,1)
                    @test Γ₂[l,i,j] ≈ cot(θ) atol=1e-6
                else
                    @test Γ₂[l,i,j] ≈ 0 atol=1e-6
                end
            end

            R = riemann_tensor(M, x)
            for l=1:n, i=1:n, j=1:n, k=1:n
                if (l,i,j,k) == (2,1,1,2)
                    @test R[l,i,j,k] ≈ -1 atol=1e-6
                elseif (l,i,j,k) == (2,1,2,1)
                    @test R[l,i,j,k] ≈ 1 atol=1e-6
                elseif (l,i,j,k) == (1,2,1,2)
                    @test R[l,i,j,k] ≈ sin(θ)^2 atol=1e-6
                elseif (l,i,j,k) == (1,2,2,1)
                    @test R[l,i,j,k] ≈ -sin(θ)^2 atol=1e-6
                else
                    @test R[l,i,j,k] ≈ 0 atol=1e-6
                end
            end

            @test ricci_tensor(M, x) ≈ G ./ r^2 atol=1e-6
            @test ricci_curvature(M, x) ≈ 2 / r^2 atol=1e-6
            @test gaussian_curvature(M, x) ≈ 1 / r^2 atol=1e-6
            @test einstein_tensor(M, x) ≈ ricci_tensor(M, x) - gaussian_curvature(M, x)  .* G atol=1e-6
        end
    end

    @testset "Metric decorator" begin
        M = BaseManifold{3}()
        g = BaseManifoldMetric{3}()
        MM = MetricManifold(M, g)
        g2 = DefaultBaseManifoldMetric()
        MM2 = MetricManifold(M,g2)

        @test is_decorator_manifold(MM) == Val{true}()
        @test is_decorator_manifold(MM2) == Val{true}()
        @test is_decorator_manifold(M) == Val{false}()
        @test is_default_metric(MM) == is_default_metric(base_manifold(MM),metric(MM))
        @test is_default_metric(MM2) == is_default_metric(base_manifold(MM2),metric(MM2))
        @test is_default_metric(MM2) == Val{true}()

        @test convert(typeof(MM2),M) == MM2
        @test_throws ErrorException convert(typeof(MM),M)
        x = [0.1 0.2 0.4]
        v = [0.5 0.7 0.11]
        w = [0.13 0.17 0.19]
        y = similar(x)

        # Test fallbacks
        @test_throws ErrorException vee!(M,w,x,v)
        @test_throws ErrorException hat!(M,w,x,v)

        @test inner(M, x, v, w) == 2 * dot(v,w)
        @test inner(MM, x, v, w) === inner(M, x, v, w)
        @test norm(MM, x, v) === norm(M, x, v)
        @test exp(M, x, v) == x + 2 * v
        @test exp(MM2, x, v) == exp(M, x, v)
        @test exp!(MM, y, x, v) === exp!(M, y, x, v)
        @test retract!(MM, y, x, v) === retract!(M, y, x, v)
        @test retract!(MM, y, x, v, 1) === retract!(M, y, x, v, 1)
        # without a definition for the metric from the embedding, no projection possible
        @test_throws ErrorException log!(MM, w, x, y) === project_tangent!(M, w, x, y)
        @test_throws ErrorException project_tangent!(MM, w, x, v) === project_tangent!(M, w, x, v)
        @test_throws ErrorException project_point!(MM, y, x) === project_point!(M, y, x)
        @test_throws ErrorException vector_transport_to!(MM, w, x, v, y) === vector_transport_to!(M, w, x, v, y)
        # without DiffEq, these error
        # @test_throws ErrorException exp(MM,x, v, 1:3)
        # @test_throws ErrorException exp!(MM, y, x, v)
        # these always fall back anyways.
        @test zero_tangent_vector!(MM, v, x) === zero_tangent_vector!(M, v, x)
        @test injectivity_radius(MM, x) === injectivity_radius(M, x)
        @test injectivity_radius(MM) === injectivity_radius(M)
        @test is_manifold_point(MM, x) === is_manifold_point(M, x)
        @test is_tangent_vector(MM, x, v) === is_tangent_vector(M, x, v)

        @test_throws ErrorException local_metric(MM2,x)
        @test_throws ErrorException local_metric_jacobian(MM2,x)
        @test_throws ErrorException christoffel_symbols_second_jacobian(MM2,x)
        # MM falls back to nondefault error
        @test_throws ErrorException projected_distribution(MM,1,x)
        @test_throws ErrorException projected_distribution(MM,1)
        @test_throws ErrorException normal_tvector_distribution(MM,x,0.2)

        @test inner(MM2, x, v, w) === inner(M, x, v, w)
        @test norm(MM2, x, v) === norm(M, x, v)
        @test distance(MM2, x, y) === distance(M, x, y)
        @test exp!(MM2, y, x, v) === exp!(M, y, x, v)
        @test log!(MM2, v, x, y) === log!(M, v, x, y)
        @test retract!(MM2, y, x, v) === retract!(M, y, x, v)
        @test retract!(MM2, y, x, v, 1) === retract!(M, y, x, v, 1)

        @test project_point!(MM2, y, x) === project_point!(M, y, x)
        @test project_tangent!(MM2, w, x, v) === project_tangent!(M, w, x, v)
        @test vector_transport_to!(MM2, w, x, v, y) == vector_transport_to!(M, w, x, v, y)
        @test zero_tangent_vector!(MM2, v, x) === zero_tangent_vector!(M, v, x)
        @test injectivity_radius(MM2, x) === injectivity_radius(M, x)
        @test injectivity_radius(MM2) === injectivity_radius(M)
        @test is_manifold_point(MM2, x) === is_manifold_point(M, x)
        @test is_tangent_vector(MM2, x, v) === is_tangent_vector(M, x, v)

        a = Manifolds.projected_distribution(M, Distributions.MvNormal(zero(zeros(3)), 1.0))
        b = Manifolds.projected_distribution(MM2, Distributions.MvNormal(zero(zeros(3)), 1.0))
        @test isapprox(Matrix(a.d.Σ), Matrix(b.d.Σ))
        @test isapprox(a.d.μ, b.d.μ)
        @test get_basis(M,x,ArbitraryOrthonormalBasis()) == get_basis(MM2,x,ArbitraryOrthonormalBasis())
        @test_throws ErrorException get_basis(MM,x,ArbitraryOrthonormalBasis())
        cov = flat(M, x, FVector(TangentSpace, v))
        cow = flat(M, x, FVector(TangentSpace, w))
        @test cov.data ≈ flat(MM, x, FVector(TangentSpace, v)).data
        cotspace = CotangentBundleFibers(M)
        cotspace2 = CotangentBundleFibers(MM)
        @test cov.data ≈ 2 * v
        @test inner(M, x, v, w) ≈ inner(cotspace, x, cov.data, cow.data)
        @test inner(MM, x, v, w) ≈ inner(cotspace, x, cov.data, cow.data)
        @test inner(MM, x, v, w) ≈ inner(cotspace2, x, cov.data, cow.data)
        @test sharp(M, x, cov).data ≈ v

        xsample = [[0.0, 0.0, 0.0], [1.0, 1.0, 1.0]]
        w = pweights([0.5, 0.5])
        @test mean(M, xsample, w) ≈ ones(3)
        @test mean(MM2, xsample, w) ≈ ones(3)
        @test mean(MM, xsample, w) ≈ 3 .* ones(3)

        @test median(M, xsample, w) ≈ 2 .* ones(3)
        @test median(MM2, xsample, w) ≈ 2 * ones(3)
        @test median(MM, xsample, w) ≈ 4 .* ones(3)
    end
end<|MERGE_RESOLUTION|>--- conflicted
+++ resolved
@@ -8,79 +8,9 @@
 struct TestEuclidean{N} <: Manifold end
 struct TestEuclideanMetric <: Metric end
 
-<<<<<<< HEAD
-@testset "scaled Euclidean metric" begin
-    Manifolds.manifold_dimension(::TestEuclidean{N}) where {N} = N
-    function Manifolds.local_metric(M::MetricManifold{<:TestEuclidean,<:TestEuclideanMetric}, x)
-        return Diagonal(1.0:manifold_dimension(M))
-    end
-
-    n = 3
-    E = TestEuclidean{n}()
-    g = TestEuclideanMetric()
-    M = MetricManifold(E, g)
-
-    if VERSION ≥ v"1.3"
-        @test E |> TestEuclideanMetric() === M
-        @test E |> TestEuclideanMetric === M
-    end
-
-    G = Diagonal(1.0:n)
-    invG = inv(G)
-    @test manifold_dimension(M) == n
-    @test base_manifold(M) === E
-    @test metric(M) === g
-
-    @test_throws MethodError local_metric_jacobian(E, zeros(3))
-    @test_throws MethodError christoffel_symbols_second_jacobian(E, zeros(3))
-
-    for vtype in (Vector, MVector{n})
-        x, v, w = vtype(randn(n)), vtype(randn(n)), vtype(randn(n))
-
-        @test check_manifold_point(M,x) == check_manifold_point(E,x)
-        @test check_tangent_vector(M,x,v) == check_tangent_vector(E,x,v)
-
-        @test local_metric(M, x) ≈ G
-        @test inverse_local_metric(M, x) ≈ invG
-        @test det_local_metric(M, x) ≈ *(1.0:n...)
-        @test log_local_metric_density(M, x) ≈ sum(log.(1.0:n)) / 2
-        @test inner(M, x, v, w) ≈ dot(v, G * w)
-        @test norm(M, x, v) ≈ sqrt(dot(v, G * v))
-
-        T = 0:.5:10
-        @test exp(M, x, v, T) ≈ [x + t * v for t in T]
-        @test geodesic(M, x, v, T) ≈ [x + t * v for t in T]
-
-        @test christoffel_symbols_first(M, x) ≈ zeros(n, n, n) atol=1e-6
-        @test christoffel_symbols_second(M, x) ≈ zeros(n, n, n) atol=1e-6
-        @test riemann_tensor(M, x) ≈ zeros(n, n, n, n) atol=1e-6
-        @test ricci_tensor(M, x) ≈ zeros(n, n) atol=1e-6
-        @test ricci_curvature(M, x) ≈ 0 atol=1e-6
-        @test gaussian_curvature(M, x) ≈ 0 atol=1e-6
-        @test einstein_tensor(M, x) ≈ zeros(n, n) atol=1e-6
-
-        fdm = forward_fdm(2, 1)
-        @test christoffel_symbols_first(M, x; backend=fdm) ≈ zeros(n, n, n) atol=1e-6
-        @test christoffel_symbols_second(M, x; backend=fdm) ≈ zeros(n, n, n) atol=1e-6
-        @test riemann_tensor(M, x; backend=fdm) ≈ zeros(n, n, n, n) atol=1e-6
-        @test ricci_tensor(M, x; backend=fdm) ≈ zeros(n, n) atol=1e-6
-        @test ricci_curvature(M, x; backend=fdm) ≈ 0 atol=1e-6
-        @test gaussian_curvature(M, x; backend=fdm) ≈ 0 atol=1e-6
-        @test einstein_tensor(M, x; backend=fdm) ≈ zeros(n, n) atol=1e-6
-
-        @test christoffel_symbols_first(M, x; backend=:forwarddiff) ≈ zeros(n, n, n) atol=1e-6
-        @test christoffel_symbols_second(M, x; backend=:forwarddiff) ≈ zeros(n, n, n) atol=1e-6
-        @test riemann_tensor(M, x; backend=:forwarddiff) ≈ zeros(n, n, n, n) atol=1e-6
-        @test ricci_tensor(M, x; backend=:forwarddiff) ≈ zeros(n, n) atol=1e-6
-        @test ricci_curvature(M, x; backend=:forwarddiff) ≈ 0 atol=1e-6
-        @test gaussian_curvature(M, x; backend=:forwarddiff) ≈ 0 atol=1e-6
-        @test einstein_tensor(M, x; backend=:forwarddiff) ≈ zeros(n, n) atol=1e-6
-    end
-=======
 Manifolds.manifold_dimension(::TestEuclidean{N}) where {N} = N
 function Manifolds.local_metric(M::MetricManifold{<:TestEuclidean,<:TestEuclideanMetric}, x)
     return Diagonal(1.0:manifold_dimension(M))
->>>>>>> 102fad4e
 end
 
 struct TestSphere{N,T} <: Manifold
@@ -151,6 +81,12 @@
         E = TestEuclidean{n}()
         g = TestEuclideanMetric()
         M = MetricManifold(E, g)
+
+        if VERSION ≥ v"1.3"
+            @test E |> TestEuclideanMetric() === M
+            @test E |> TestEuclideanMetric === M
+        end
+
         G = Diagonal(1.0:n)
         invG = inv(G)
         @test manifold_dimension(M) == n
