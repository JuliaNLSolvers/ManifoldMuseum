using FiniteDifferences, ForwardDiff
using LinearAlgebra: I
using StatsBase: AbstractWeights, pweights
import Manifolds: mean!, median!

include("utils.jl")

struct TestEuclidean{N} <: Manifold end
struct TestEuclideanMetric <: Metric end

Manifolds.manifold_dimension(::TestEuclidean{N}) where {N} = N
function Manifolds.local_metric(M::MetricManifold{<:TestEuclidean,<:TestEuclideanMetric}, x)
    return Diagonal(1.0:manifold_dimension(M))
end

struct TestSphere{N,T} <: Manifold
    r::T
end

struct TestSphericalMetric <: Metric end

Manifolds.manifold_dimension(::TestSphere{N}) where {N} = N
function Manifolds.local_metric(M::MetricManifold{<:TestSphere,<:TestSphericalMetric}, x)
    r = base_manifold(M).r
    d = similar(x)
    d[1] = r^2
    d[2] = d[1] * sin(x[1])^2
    return Diagonal(d)
end
sph_to_cart(θ, ϕ) = [cos(ϕ)*sin(θ), sin(ϕ)*sin(θ), cos(θ)]

struct BaseManifold{N} <: Manifold end
struct BaseManifoldMetric{M} <: Metric end
struct DefaultBaseManifoldMetric <: Metric end

Manifolds.manifold_dimension(::BaseManifold{N}) where {N} = N
Manifolds.inner(::BaseManifold, x, v, w) = 2 * dot(v,w)
Manifolds.exp!(::BaseManifold, y, x, v) = y .= x + 2 * v
Manifolds.log!(::BaseManifold, v, x, y) = v .= (y - x) / 2
Manifolds.project_tangent!(::BaseManifold, w, x, v) = w .= 2 .* v
Manifolds.project_point!(::BaseManifold, y, x) = (y .= x)
Manifolds.injectivity_radius(::BaseManifold) = Inf
Manifolds.local_metric(::MetricManifold{BaseManifold{N},BaseManifoldMetric{N}},x) where N = 2*one(x*x')
Manifolds.exp!(M::MetricManifold{BaseManifold{N},BaseManifoldMetric{N}}, y, x, v) where N = exp!(base_manifold(M), y, x, v)
Manifolds.vector_transport_to!(::BaseManifold, vto, x, v, y, ::ParallelTransport) = (vto .= v)
Manifolds.is_default_metric(::BaseManifold,::DefaultBaseManifoldMetric) = Val(true)
Manifolds.get_basis(::BaseManifold{N},x,::ArbitraryOrthonormalBasis) where {N} = ( [(Matrix(I, N, N)[:,i]) for i in 1:N], zeros(N))
Manifolds.projected_distribution(M::BaseManifold, d) = ProjectedPointDistribution(M, d, project_point!, rand(d))
Manifolds.projected_distribution(M::BaseManifold, d, x) = ProjectedPointDistribution(M, d, project_point!, x)
Manifolds.mean!(::BaseManifold, y, x::AbstractVector, w::AbstractVector; kwargs...) = fill!(y, 1)
Manifolds.median!(::BaseManifold, y, x::AbstractVector, w::AbstractVector; kwargs...) = fill!(y, 2)
Manifolds.mean!(::MetricManifold{BaseManifold{N},BaseManifoldMetric{N}}, y, x::AbstractVector, w::AbstractVector; kwargs...) where {N} = fill!(y, 3)
Manifolds.median!(::MetricManifold{BaseManifold{N},BaseManifoldMetric{N}}, y, x::AbstractVector, w::AbstractVector; kwargs...) where {N} = fill!(y, 4)

function Manifolds.flat!(::BaseManifold, v::FVector{Manifolds.CotangentSpaceType}, x, w::FVector{Manifolds.TangentSpaceType})
    v.data .= 2 .* w.data
    return v
end
function Manifolds.sharp!(::BaseManifold, v::FVector{Manifolds.TangentSpaceType}, x, w::FVector{Manifolds.CotangentSpaceType})
    v.data .= w.data ./ 2
    return v
end

@testset "Metrics" begin
    @testset "solve_exp_ode error message" begin
        E = TestEuclidean{3}()
        g = TestEuclideanMetric()
        M = MetricManifold(E, g)

        x = [1.0, 2.0, 3.0]
        v = [2.0, 3.0, 4.0]
        @test_throws ErrorException exp(M, x, v)
        if VERSION ≥ v"1.1"
            using OrdinaryDiffEq
            exp(M, x, v)
        end
    end

    @testset "scaled Euclidean metric" begin
        n = 3
        E = TestEuclidean{n}()
        g = TestEuclideanMetric()
        M = MetricManifold(E, g)
<<<<<<< HEAD

        if VERSION ≥ v"1.3"
            @test E |> TestEuclideanMetric() === M
            @test E |> TestEuclideanMetric === M
        end

=======
        @test repr(M) == "MetricManifold(TestEuclidean{3}(), TestEuclideanMetric())"
>>>>>>> ef9487c0
        G = Diagonal(1.0:n)
        invG = inv(G)
        @test manifold_dimension(M) == n
        @test base_manifold(M) === E
        @test metric(M) === g

        @test_throws MethodError local_metric_jacobian(E, zeros(3))
        @test_throws MethodError christoffel_symbols_second_jacobian(E, zeros(3))

        for vtype in (Vector, MVector{n})
            x, v, w = vtype(randn(n)), vtype(randn(n)), vtype(randn(n))

            @test check_manifold_point(M,x) == check_manifold_point(E,x)
            @test check_tangent_vector(M,x,v) == check_tangent_vector(E,x,v)

            @test local_metric(M, x) ≈ G
            @test inverse_local_metric(M, x) ≈ invG
            @test det_local_metric(M, x) ≈ *(1.0:n...)
            @test log_local_metric_density(M, x) ≈ sum(log.(1.0:n)) / 2
            @test inner(M, x, v, w) ≈ dot(v, G * w) atol=1e-6
            @test norm(M, x, v) ≈ sqrt(dot(v, G * v)) atol=1e-6

            if VERSION ≥ v"1.1"
                T = 0:.5:10
                @test exp(M, x, v, T) ≈ [x + t * v for t in T] atol=1e-6
                @test geodesic(M, x, v, T) ≈ [x + t * v for t in T] atol=1e-6
            end

            @test christoffel_symbols_first(M, x) ≈ zeros(n, n, n) atol=1e-6
            @test christoffel_symbols_second(M, x) ≈ zeros(n, n, n) atol=1e-6
            @test riemann_tensor(M, x) ≈ zeros(n, n, n, n) atol=1e-6
            @test ricci_tensor(M, x) ≈ zeros(n, n) atol=1e-6
            @test ricci_curvature(M, x) ≈ 0 atol=1e-6
            @test gaussian_curvature(M, x) ≈ 0 atol=1e-6
            @test einstein_tensor(M, x) ≈ zeros(n, n) atol=1e-6

            fdm = forward_fdm(2, 1)
            @test christoffel_symbols_first(M, x; backend=fdm) ≈ zeros(n, n, n) atol=1e-6
            @test christoffel_symbols_second(M, x; backend=fdm) ≈ zeros(n, n, n) atol=1e-6
            @test riemann_tensor(M, x; backend=fdm) ≈ zeros(n, n, n, n) atol=1e-6
            @test ricci_tensor(M, x; backend=fdm) ≈ zeros(n, n) atol=1e-6
            @test ricci_curvature(M, x; backend=fdm) ≈ 0 atol=1e-6
            @test gaussian_curvature(M, x; backend=fdm) ≈ 0 atol=1e-6
            @test einstein_tensor(M, x; backend=fdm) ≈ zeros(n, n) atol=1e-6

            @test christoffel_symbols_first(M, x; backend=:forwarddiff) ≈ zeros(n, n, n) atol=1e-6
            @test christoffel_symbols_second(M, x; backend=:forwarddiff) ≈ zeros(n, n, n) atol=1e-6
            @test riemann_tensor(M, x; backend=:forwarddiff) ≈ zeros(n, n, n, n) atol=1e-6
            @test ricci_tensor(M, x; backend=:forwarddiff) ≈ zeros(n, n) atol=1e-6
            @test ricci_curvature(M, x; backend=:forwarddiff) ≈ 0 atol=1e-6
            @test gaussian_curvature(M, x; backend=:forwarddiff) ≈ 0 atol=1e-6
            @test einstein_tensor(M, x; backend=:forwarddiff) ≈ zeros(n, n) atol=1e-6
        end
    end

    @testset "scaled Sphere metric" begin
        n = 2
        r = 10 * rand()
        θ, ϕ = π * rand(), 2π * rand()
        Sr = TestSphere{n,Float64}(r)
        S = Manifolds.Sphere(n)
        g = TestSphericalMetric()
        M = MetricManifold(Sr, g)

        @test manifold_dimension(M) == n
        @test base_manifold(M) === Sr
        @test metric(M) === g

        for vtype in (Vector, MVector{n})
            x = vtype([θ, ϕ])
            G = Diagonal(vtype([1, sin(θ)^2])) .* r^2
            invG = Diagonal(vtype([1, 1 / sin(θ)^2])) ./ r^2
            v, w = normalize(randn(n)), normalize(randn(n))

            @test local_metric(M, x) ≈ G atol=1e-6
            @test inverse_local_metric(M, x) ≈ invG atol=1e-6
            @test det_local_metric(M, x) ≈ r^4 * sin(θ)^2 atol=1e-6
            @test log_local_metric_density(M, x) ≈ 2log(r) + log(sin(θ)) atol=1e-6
            @test inner(M, x, v, w) ≈ dot(v, G * w) atol=1e-6
            @test norm(M, x, v) ≈ sqrt(dot(v, G * v)) atol=1e-6

            xcart = sph_to_cart(θ, ϕ)
            vcart = [cos(ϕ)*cos(θ) -sin(ϕ)*sin(θ);
                     sin(ϕ)*cos(θ)  cos(ϕ)*sin(θ);
                     -sin(θ) 0] * v

            if VERSION ≥ v"1.1" && (!Sys.iswindows() || Sys.ARCH == :x86_64)
                @testset "numerically integrated geodesics for $vtype" begin
                    T = 0:.1:1
                    @test isapprox([sph_to_cart(yi...) for yi in exp(M, x, v, T)],
                                   exp(S, xcart, vcart, T); atol=1e-3, rtol=1e-3)
                    @test isapprox([sph_to_cart(yi...) for yi in geodesic(M, x, v, T)],
                                   geodesic(S, xcart, vcart, T); atol=1e-3, rtol=1e-3)
                end
            end

            Γ₁ = christoffel_symbols_first(M, x)
            for i=1:n, j=1:n, k=1:n
                if (i,j,k) == (1,2,2) || (i,j,k) == (2,1,2)
                    @test Γ₁[i,j,k] ≈ r^2*cos(θ)*sin(θ) atol=1e-6
                elseif (i,j,k) == (2,2,1)
                    @test Γ₁[i,j,k] ≈ -r^2*cos(θ)*sin(θ) atol=1e-6
                else
                    @test Γ₁[i,j,k] ≈ 0 atol=1e-6
                end
            end

            Γ₂ = christoffel_symbols_second(M, x)
            for l=1:n, i=1:n, j=1:n
                if (l,i,j) == (1,2,2)
                    @test Γ₂[l,i,j] ≈ -cos(θ)*sin(θ) atol=1e-6
                elseif (l,i,j) == (2,1,2) || (l,i,j) == (2,2,1)
                    @test Γ₂[l,i,j] ≈ cot(θ) atol=1e-6
                else
                    @test Γ₂[l,i,j] ≈ 0 atol=1e-6
                end
            end

            R = riemann_tensor(M, x)
            for l=1:n, i=1:n, j=1:n, k=1:n
                if (l,i,j,k) == (2,1,1,2)
                    @test R[l,i,j,k] ≈ -1 atol=1e-6
                elseif (l,i,j,k) == (2,1,2,1)
                    @test R[l,i,j,k] ≈ 1 atol=1e-6
                elseif (l,i,j,k) == (1,2,1,2)
                    @test R[l,i,j,k] ≈ sin(θ)^2 atol=1e-6
                elseif (l,i,j,k) == (1,2,2,1)
                    @test R[l,i,j,k] ≈ -sin(θ)^2 atol=1e-6
                else
                    @test R[l,i,j,k] ≈ 0 atol=1e-6
                end
            end

            @test ricci_tensor(M, x) ≈ G ./ r^2 atol=1e-6
            @test ricci_curvature(M, x) ≈ 2 / r^2 atol=1e-6
            @test gaussian_curvature(M, x) ≈ 1 / r^2 atol=1e-6
            @test einstein_tensor(M, x) ≈ ricci_tensor(M, x) - gaussian_curvature(M, x)  .* G atol=1e-6
        end
    end

    @testset "Metric decorator" begin
        M = BaseManifold{3}()
        g = BaseManifoldMetric{3}()
        MM = MetricManifold(M, g)
        g2 = DefaultBaseManifoldMetric()
        MM2 = MetricManifold(M,g2)

        @test is_decorator_manifold(MM) == Val{true}()
        @test is_decorator_manifold(MM2) == Val{true}()
        @test is_decorator_manifold(M) == Val{false}()
        @test is_default_metric(MM) == is_default_metric(base_manifold(MM),metric(MM))
        @test is_default_metric(MM2) == is_default_metric(base_manifold(MM2),metric(MM2))
        @test is_default_metric(MM2) == Val{true}()

        @test convert(typeof(MM2),M) == MM2
        @test_throws ErrorException convert(typeof(MM),M)
        x = [0.1 0.2 0.4]
        v = [0.5 0.7 0.11]
        w = [0.13 0.17 0.19]
        y = similar(x)

        # Test fallbacks
        @test_throws ErrorException vee!(M,w,x,v)
        @test_throws ErrorException hat!(M,w,x,v)

        @test inner(M, x, v, w) == 2 * dot(v,w)
        @test inner(MM, x, v, w) === inner(M, x, v, w)
        @test norm(MM, x, v) === norm(M, x, v)
        @test exp(M, x, v) == x + 2 * v
        @test exp(MM2, x, v) == exp(M, x, v)
        @test exp!(MM, y, x, v) === exp!(M, y, x, v)
        @test retract!(MM, y, x, v) === retract!(M, y, x, v)
        @test retract!(MM, y, x, v, 1) === retract!(M, y, x, v, 1)
        # without a definition for the metric from the embedding, no projection possible
        @test_throws ErrorException log!(MM, w, x, y) === project_tangent!(M, w, x, y)
        @test_throws ErrorException project_tangent!(MM, w, x, v) === project_tangent!(M, w, x, v)
        @test_throws ErrorException project_point!(MM, y, x) === project_point!(M, y, x)
        @test_throws ErrorException vector_transport_to!(MM, w, x, v, y) === vector_transport_to!(M, w, x, v, y)
        # without DiffEq, these error
        # @test_throws ErrorException exp(MM,x, v, 1:3)
        # @test_throws ErrorException exp!(MM, y, x, v)
        # these always fall back anyways.
        @test zero_tangent_vector!(MM, v, x) === zero_tangent_vector!(M, v, x)
        @test injectivity_radius(MM, x) === injectivity_radius(M, x)
        @test injectivity_radius(MM) === injectivity_radius(M)
        @test is_manifold_point(MM, x) === is_manifold_point(M, x)
        @test is_tangent_vector(MM, x, v) === is_tangent_vector(M, x, v)

        @test_throws ErrorException local_metric(MM2,x)
        @test_throws ErrorException local_metric_jacobian(MM2,x)
        @test_throws ErrorException christoffel_symbols_second_jacobian(MM2,x)
        # MM falls back to nondefault error
        @test_throws ErrorException projected_distribution(MM,1,x)
        @test_throws ErrorException projected_distribution(MM,1)
        @test_throws ErrorException normal_tvector_distribution(MM,x,0.2)

        @test inner(MM2, x, v, w) === inner(M, x, v, w)
        @test norm(MM2, x, v) === norm(M, x, v)
        @test distance(MM2, x, y) === distance(M, x, y)
        @test exp!(MM2, y, x, v) === exp!(M, y, x, v)
        @test log!(MM2, v, x, y) === log!(M, v, x, y)
        @test retract!(MM2, y, x, v) === retract!(M, y, x, v)
        @test retract!(MM2, y, x, v, 1) === retract!(M, y, x, v, 1)

        @test project_point!(MM2, y, x) === project_point!(M, y, x)
        @test project_tangent!(MM2, w, x, v) === project_tangent!(M, w, x, v)
        @test vector_transport_to!(MM2, w, x, v, y) == vector_transport_to!(M, w, x, v, y)
        @test zero_tangent_vector!(MM2, v, x) === zero_tangent_vector!(M, v, x)
        @test injectivity_radius(MM2, x) === injectivity_radius(M, x)
        @test injectivity_radius(MM2) === injectivity_radius(M)
        @test is_manifold_point(MM2, x) === is_manifold_point(M, x)
        @test is_tangent_vector(MM2, x, v) === is_tangent_vector(M, x, v)

        a = Manifolds.projected_distribution(M, Distributions.MvNormal(zero(zeros(3)), 1.0))
        b = Manifolds.projected_distribution(MM2, Distributions.MvNormal(zero(zeros(3)), 1.0))
        @test isapprox(Matrix(a.d.Σ), Matrix(b.d.Σ))
        @test isapprox(a.d.μ, b.d.μ)
        @test get_basis(M,x,ArbitraryOrthonormalBasis()) == get_basis(MM2,x,ArbitraryOrthonormalBasis())
        @test_throws ErrorException get_basis(MM,x,ArbitraryOrthonormalBasis())
        cov = flat(M, x, FVector(TangentSpace, v))
        cow = flat(M, x, FVector(TangentSpace, w))
        @test cov.data ≈ flat(MM, x, FVector(TangentSpace, v)).data
        cotspace = CotangentBundleFibers(M)
        cotspace2 = CotangentBundleFibers(MM)
        @test cov.data ≈ 2 * v
        @test inner(M, x, v, w) ≈ inner(cotspace, x, cov.data, cow.data)
        @test inner(MM, x, v, w) ≈ inner(cotspace, x, cov.data, cow.data)
        @test inner(MM, x, v, w) ≈ inner(cotspace2, x, cov.data, cow.data)
        @test sharp(M, x, cov).data ≈ v

        xsample = [[0.0, 0.0, 0.0], [1.0, 1.0, 1.0]]
        w = pweights([0.5, 0.5])
        @test mean(M, xsample, w) ≈ ones(3)
        @test mean(MM2, xsample, w) ≈ ones(3)
        @test mean(MM, xsample, w) ≈ 3 .* ones(3)

        @test median(M, xsample, w) ≈ 2 .* ones(3)
        @test median(MM2, xsample, w) ≈ 2 * ones(3)
        @test median(MM, xsample, w) ≈ 4 .* ones(3)
    end
end<|MERGE_RESOLUTION|>--- conflicted
+++ resolved
@@ -81,16 +81,13 @@
         E = TestEuclidean{n}()
         g = TestEuclideanMetric()
         M = MetricManifold(E, g)
-<<<<<<< HEAD
+        @test repr(M) == "MetricManifold(TestEuclidean{3}(), TestEuclideanMetric())"
 
         if VERSION ≥ v"1.3"
             @test E |> TestEuclideanMetric() === M
             @test E |> TestEuclideanMetric === M
         end
 
-=======
-        @test repr(M) == "MetricManifold(TestEuclidean{3}(), TestEuclideanMetric())"
->>>>>>> ef9487c0
         G = Diagonal(1.0:n)
         invG = inv(G)
         @test manifold_dimension(M) == n
