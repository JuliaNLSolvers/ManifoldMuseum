
"""
    AbstractBasis

Abstract type that represents a basis on a manifold or a subset of it.
"""
abstract type AbstractBasis end

"""
    AbstractOrthonormalBasis

Abstract type that represents an orthonormal basis on a manifold or a subset of it.
"""
abstract type AbstractOrthonormalBasis <: AbstractBasis end

"""
    AbstractPrecomputedOrthonormalBasis

Abstract type that represents an orthonormal basis of the tangent space at a point
on a manifold. Stores tangent vectors in field `.vectors`.
"""
abstract type AbstractPrecomputedOrthonormalBasis <: AbstractOrthonormalBasis end

"""
    ArbitraryOrthonormalBasis

An arbitrary orthonormal basis on a manifold. This will usually
be the fastest [`OrthonormalBasis`](@ref) available for a manifold.
"""
struct ArbitraryOrthonormalBasis <: AbstractOrthonormalBasis end

"""
    ProjectedOrthonormalBasis(method::Symbol)

An orthonormal basis that comes from orthonormalization of basis vectors
of the ambient space projected onto the subspace representing the tangent space
at a given point.

Available methods:
  - `:gram_schmidt` TODO
  - `:svd` uses SVD decomposition to orthogonalize projected vectors.
    The SVD-based method should be more numerically stable at the cost of
    an additional assumption (local metric tensor at a point where the
    basis is calculated has to be diagonal).
"""
struct ProjectedOrthonormalBasis{Method} <: AbstractOrthonormalBasis end

ProjectedOrthonormalBasis(method::Symbol) = ProjectedOrthonormalBasis{method}()

"""
    PrecomputedOrthonormalBasis(vectors::AbstractVector)

A precomputed orthonormal basis at a point on a manifold.
"""
struct PrecomputedOrthonormalBasis{TV<:AbstractVector} <: AbstractPrecomputedOrthonormalBasis
    vectors::TV
end

"""
    DiagonalizingOrthonormalBasis(vectors, kappas)
"""
struct DiagonalizingOrthonormalBasis{TV<:AbstractVector, TK<:AbstractVector} <: AbstractPrecomputedOrthonormalBasis
    vectors::TV
    kappas::TK
end

"""
    represent_in_basis(M::Manifold, x, v, B::AbstractBasis)

Compute a one-dimentional vector of coefficients of the tangent vector `v`
at point denoted by `x` on manifold `M` in basis `B`.

Depending on the basis, `x` may not directly represent a point on the manifold.
For example if a basis transported along a curve is used, `x` may be the coordinate
along the curve.

See also: [`inverse_represent_in_basis`](@ref), [`basis`](@ref)
"""
function represent_in_basis(M::Manifold, x, v, B::AbstractBasis)
    error("represent_in_basis not implemented for manifold of type $(typeof(M)) a point of type $(typeof(x)), tangent vector of type $(typeof(v)) and basis of type $(typeof(B)).")
end

function represent_in_basis(M::Manifold, x, v, B::PrecomputedOrthonormalBasis)
    return map(vb -> real(inner(M, x, v, vb)), B.vectors)
end

"""
    inverse_represent_in_basis(M::Manifold, x, v, B::AbstractBasis)

Convert a one-dimensional vector of coefficients in a basis `B` of
the tangent space at `x` on manifold `M` to a tangent vector `v` at `x`.

Depending on the basis, `x` may not directly represent a point on the manifold.
For example if a basis transported along a curve is used, `x` may be the coordinate
along the curve.

See also: [`represent_in_basis`](@ref), [`basis`](@ref)
"""
function inverse_represent_in_basis(M::Manifold, x, v, B::AbstractBasis)
    error("inverse_represent_in_basis not implemented for manifold of type $(typeof(M)) a point of type $(typeof(x)), tangent vector of type $(typeof(v)) and basis of type $(typeof(B)).")
end

function inverse_represent_in_basis(M::Manifold, x, v, B::PrecomputedOrthonormalBasis)
    # quite convoluted but:
    #  1) preserves the correct `eltype`
    #  2) guarantees a reasonable array type `vout`
    #     (for example scalar * `SizedArray` is an `SArray`)
<<<<<<< HEAD
    vt = v[1] * B.vectors[1]
    vout = similar(B.vectors[1], eltype(vt))
=======
    vt = v[1] .* B.vectors[1]
    vout = similar(B.vectors, eltype(vt))
>>>>>>> 7f00f3f3
    copyto!(vout, vt)
    for i in 2:length(v)
        vout .+= v[i] .* B.vectors[i]
    end
    return vout
end

"""
    basis(M::Manifold, x, B::AbstractBasis) -> AbstractBasis

Compute the basis vectors of the tangent space at a point on manifold `M`
represented by `x`.

Returned object derives from [`AbstractBasis`](@ref) and has a field `.vectors`
that stores tangent vectors.

See also: [`represent_in_basis`](@ref), [`inverse_represent_in_basis`](@ref)
"""
function basis(M::Manifold, x, B::AbstractBasis)
    error("basis not implemented for manifold of type $(typeof(M)) a point of type $(typeof(x)) and basis of type $(typeof(B)).")
end

basis(M::Manifold, x, B::AbstractPrecomputedOrthonormalBasis) = B

function basis(M::ArrayManifold, x, B::AbstractPrecomputedOrthonormalBasis)
    N = length(B)
    M_dim = manifold_dimension(M)
    N == M_dim || throw(ArgumentError("Incorrect number of basis vectors; expected: $M_dim, given: $N"))
    for i in 1:N
        vi_norm = norm(M, x, B.vectors[i])
        isapprox(vi_norm, 1) || throw(ArgumentError("vector number $i is not normalized (norm = $vi_norm)"))
        for j in i+1:N
            dot_val = inner(M, x, B.vectors[i], B.vectors[j])
            isapprox(dot_val, 0; atol = eps(eltype(x))) || throw(ArgumentError("vectors number $i and $j are not orthonormal (inner product = $dot_val)"))
        end
    end
    return B
end

function _euclidean_basis_vector(x, i)
    y = zero(x)
    y[i] = 1
    return y
end

function basis(M::Manifold, x, B::ProjectedOrthonormalBasis{:svd})
    S = representation_size(M)
    PS = prod(S)
    dim = manifold_dimension(M)
    # projection
    # TODO: find a better way to obtain a basis of the ambient space
    vs = [reshape(project_tangent(M, x, _euclidean_basis_vector(x, i)), PS) for i in eachindex(x)]
    O = reduce(hcat, vs)
    # orthogonalization
    # TODO: try using rank-revealing QR here
    decomp = svd(O)
    rotated = Diagonal(decomp.S) * decomp.Vt
    vecs = [collect(reshape(rotated[i,:], S)) for i in 1:dim]
    # normalization
    for i in 1:dim
        i_norm = norm(M, x, vecs[i])
        vecs[i] /= i_norm
    end
    return PrecomputedOrthonormalBasis(vecs)
end

# related to DefaultManifold; to be moved to ManifoldsBase.jl in the future
function represent_in_basis(M::ManifoldsBase.DefaultManifold, x, v, ::ArbitraryOrthonormalBasis)
    return reshape(v, manifold_dimension(M))
end
function inverse_represent_in_basis(M::ManifoldsBase.DefaultManifold, x, v, ::ArbitraryOrthonormalBasis)
    return reshape(v, representation_size(M))
end

function basis(M::ManifoldsBase.DefaultManifold, x, ::ArbitraryOrthonormalBasis)
    return PrecomputedOrthonormalBasis([_euclidean_basis_vector(x, i) for i in eachindex(x)])
end<|MERGE_RESOLUTION|>--- conflicted
+++ resolved
@@ -105,13 +105,8 @@
     #  1) preserves the correct `eltype`
     #  2) guarantees a reasonable array type `vout`
     #     (for example scalar * `SizedArray` is an `SArray`)
-<<<<<<< HEAD
-    vt = v[1] * B.vectors[1]
+    vt = v[1] .* B.vectors[1]
     vout = similar(B.vectors[1], eltype(vt))
-=======
-    vt = v[1] .* B.vectors[1]
-    vout = similar(B.vectors, eltype(vt))
->>>>>>> 7f00f3f3
     copyto!(vout, vt)
     for i in 2:length(v)
         vout .+= v[i] .* B.vectors[i]
