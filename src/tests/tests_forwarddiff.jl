--- conflicted
+++ resolved
@@ -1,9 +1,5 @@
 
-<<<<<<< HEAD
-function test_forwarddiff(M::Manifold, pts, tv)
-=======
-function ManifoldTests.test_forwarddiff(M::AbstractManifold, pts, tv)
->>>>>>> eb296b51
+function test_forwarddiff(M::AbstractManifold, pts, tv)
     return for (p, X) in zip(pts, tv)
         exp_f(t) = distance(M, p, exp(M, p, t[1] * X))
         d12 = norm(M, p, X)
