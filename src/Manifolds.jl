module Manifolds

import Base: isapprox,
    exp,
    log,
    angle,
    eltype,
    similar,
    getindex,
    setindex!,
    size,
    length,
    copy,
    copyto!,
    convert,
    dataids,
    axes,
    promote_rule,
    +,
    -,
    *
import LinearAlgebra: dot,
    norm,
    det,
    cross,
    I,
    UniformScaling,
    Diagonal

using ManifoldsBase
using ManifoldsBase: AbstractRetractionMethod,
    AbstractInverseRetractionMethod,
    AbstractVectorTransportMethod
import ManifoldsBase: base_manifold,
    check_manifold_point,
    check_tangent_vector,
    distance,
    exp,
    exp!,
    geodesic,
    shortest_geodesic,
    injectivity_radius,
    inner,
    inverse_retract,
    inverse_retract!,
    isapprox,
    is_manifold_point,
    is_tangent_vector,
    is_decorator_manifold,
    log,
    log!,
    manifold_dimension,
    check_manifold_point,
    norm,
    project_point,
    project_point!,
    project_tangent,
    project_tangent!,
    representation_size,
    retract,
    retract!,
    check_tangent_vector,
    vector_transport_along,
    vector_transport_along!,
    vector_transport_direction,
    vector_transport_direction!,
    vector_transport_to,
    vector_transport_to!,
    zero_tangent_vector,
    zero_tangent_vector!

using Requires
using StaticArrays
using HybridArrays
using Markdown: @doc_str
import Distributions: _rand!, support
import Random: rand
using LinearAlgebra
using Random: AbstractRNG
using UnsafeArrays
using Einsum: @einsum

hat!(M::Manifold, v, x, vⁱ) = error("hat! operator not defined for manifold $(typeof(M)), vector $(typeof(vⁱ)), and matrix $(typeof(v))")

@doc doc"""
    hat(M::Manifold, x, vⁱ)

Given a basis $e_i$ on the tangent space at a point $x$ and tangent
component vector $v^i$, compute the equivalent vector representation
$v=v^i e_i$, where Einstein summation notation is used:

$\wedge: v^i \mapsto v^i e_i$

For matrix manifolds, this converts a vector representation of the tangent
vector to a matrix representation. The [`vee`](@ref) map is the `hat` map's
inverse.
"""
function hat(M::Manifold, x, vⁱ)
    repr_size = representation_size(TangentBundleFibers(M))
    v = MArray{Tuple{repr_size...},eltype(vⁱ)}(undef)
    hat!(M, v, x, vⁱ)
    return v
end

vee!(M::Manifold, vⁱ, x, v) = error("vee! operator not defined for manifold $(typeof(M)), matrix $(typeof(v)), and vector $(typeof(vⁱ))")

@doc doc"""
    vee(M::Manifold, x, v)

Given a basis $e_i$ on the tangent space at a point $x$ and tangent
vector $v$, compute the vector components $v^i$, such that $v = v^i e_i$, where
Einstein summation notation is used:

$\vee: v^i e_i \mapsto v^i$

For matrix manifolds, this converts a  matrix representation of the tangent
vector to a vector representation. The [`hat`](@ref) map is the `vee` map's
inverse.
"""
function vee(M::Manifold, x, v)
    vⁱ = MVector{manifold_dimension(M),eltype(v)}(undef)
    vee!(M, vⁱ, x, v)
    return vⁱ
end

include("utils.jl")
include("SizedAbstractArray.jl")

include("ProductRepresentations.jl")
include("VectorBundle.jl")
include("Metric.jl")

include("DistributionsBase.jl")
include("ProjectedDistribution.jl")

include("ProductManifold.jl")
include("PowerManifold.jl")

include("Euclidean.jl")
include("CholeskySpace.jl")
include("Rotations.jl")
include("Sphere.jl")
<<<<<<< HEAD
include("Symmetric.jl")
include("ProjectedDistribution.jl")
=======
include("SymmetricPositiveDefinite.jl")
>>>>>>> bee2604c

function __init__()
    @require ForwardDiff="f6369f11-7733-5829-9624-2563aa707210" begin
        using ForwardDiff
        include("forward_diff.jl")
    end

    @require OrdinaryDiffEq="1dea7af3-3e70-54e6-95c3-0bf5283fa5ed" begin
        using OrdinaryDiffEq: ODEProblem,
            AutoVern9,
            Rodas5,
            solve
        include("ode.jl")
    end
end

export ArrayManifold,
    ArrayMPoint,
    ArrayTVector

export Manifold,
<<<<<<< HEAD
    IsDecoratorManifold,
    Euclidean,
    Sphere,
    SymmetricMatrices,
=======
    MPoint,
    TVector,
>>>>>>> bee2604c
    ProductManifold,
    PowerManifold,
    ProductRepr,
    VectorSpaceType,
    TangentSpace,
    CotangentSpace,
    VectorSpaceAtPoint,
    TangentSpaceAtPoint,
    CotangentSpaceAtPoint,
    VectorBundle,
    VectorBundleFibers,
    FVector,
    TangentBundle,
    CotangentBundle,
    TangentBundleFibers,
    CotangentBundleFibers,
    AbstractVectorTransportMethod,
    ParallelTransport,
    ProjectTangent,
    ProjectedPointDistribution
export
    Euclidean,
    CholeskySpace,
    Sphere,
    SymmetricPositiveDefinite

export base_manifold,
    bundle_projection,
    distance,
    exp,
    exp!,
    flat,
    flat!,
    hat!,
    hat,
    sharp,
    sharp!,
    vee,
    vee!,
    geodesic,
    shortest_geodesic,
    injectivity_radius,
    inverse_retract,
    inverse_retract!,
    is_default_metric,
    is_manifold_point,
    is_tangent_vector,
    isapprox,
    inner,
    log,
    log!,
    manifold_dimension,
    norm,
    normal_tvector_distribution,
    project_point,
    project_point!,
    project_tangent,
    project_tangent!,
    projected_distribution,
    representation_size,
    retract,
    retract!,
    submanifold,
    submanifold_component,
    tangent_orthonormal_basis,
    vector_space_dimension,
    vector_transport_along,
    vector_transport_along!,
    vector_transport_direction,
    vector_transport_direction!,
    vector_transport_to,
    vector_transport_to!,
    zero_vector,
    zero_vector!,
    zero_tangent_vector,
    zero_tangent_vector!
export Metric,
    RiemannianMetric,
    LorentzMetric,
    EuclideanMetric,
    MetricManifold,
    LinearAffineMetric,
    LogEuclideanMetric,
    LogCholeskyMetric,
    metric,
    local_metric,
    inverse_local_metric,
    local_metric_jacobian,
    det_local_metric,
    log_local_metric_density,
    christoffel_symbols_first,
    christoffel_symbols_second,
    christoffel_symbols_second_jacobian,
    riemann_tensor,
    ricci_tensor,
    einstein_tensor,
    ricci_curvature,
    gaussian_curvature

end # module<|MERGE_RESOLUTION|>--- conflicted
+++ resolved
@@ -140,12 +140,9 @@
 include("CholeskySpace.jl")
 include("Rotations.jl")
 include("Sphere.jl")
-<<<<<<< HEAD
 include("Symmetric.jl")
 include("ProjectedDistribution.jl")
-=======
 include("SymmetricPositiveDefinite.jl")
->>>>>>> bee2604c
 
 function __init__()
     @require ForwardDiff="f6369f11-7733-5829-9624-2563aa707210" begin
@@ -167,15 +164,12 @@
     ArrayTVector
 
 export Manifold,
-<<<<<<< HEAD
     IsDecoratorManifold,
     Euclidean,
     Sphere,
     SymmetricMatrices,
-=======
     MPoint,
     TVector,
->>>>>>> bee2604c
     ProductManifold,
     PowerManifold,
     ProductRepr,
