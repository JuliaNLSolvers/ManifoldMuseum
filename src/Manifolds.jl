--- conflicted
+++ resolved
@@ -13,11 +13,8 @@
     size,
     copy,
     convert,
-<<<<<<< HEAD
     show,
-=======
     dataids,
->>>>>>> 1de7ef78
     +,
     -,
     *,
