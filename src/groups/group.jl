--- conflicted
+++ resolved
@@ -878,15 +878,10 @@
 function is_identity(G::AdditionGroup, q; kwargs...)
     return isapprox(G, q, zero(q); kwargs...)
 end
-<<<<<<< HEAD
-compose!(::AdditionGroup, x::Identity{AdditionOperation}, ::Identity{AdditionOperation}, ::Identity{AdditionOperation}) = x
-function compose!(::AdditionGroup, x, p, q)
-=======
 
 _compose(::AdditionGroup, p, q) = p + q
 
 function _compose!(::AdditionGroup, x, p, q)
->>>>>>> fdbc6081
     x .= p .+ q
     return x
 end
