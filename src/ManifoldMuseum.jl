--- conflicted
+++ resolved
@@ -195,11 +195,7 @@
     MPoint,
     TVector,
     CoTVector
-<<<<<<< HEAD
-export dimension,
-=======
 export manifold_dimension,
->>>>>>> 5753dbef
     distance,
     dot,
     exp,
