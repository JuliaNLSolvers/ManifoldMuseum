--- conflicted
+++ resolved
@@ -27,7 +27,6 @@
 abstract type Manifold end
 
 """
-<<<<<<< HEAD
     MPoint
 
 Type for a point on a manifold. While a [`Manifold`](@ref) not necessarily
@@ -60,13 +59,11 @@
 """
 abstract type CoTVector end
 
-
 isapprox(m::Manifold, x, y; kwargs...) = isapprox(x, y; kwargs...)
-=======
+"""
     isapprox(M::Manifold, x, y; kwargs...)
 
 Check if points `x` and `y` from manifold `M` are approximately equal.
->>>>>>> 44656e12
 
 Keyword arguments can be used to specify tolerances.
 """
@@ -194,7 +191,6 @@
 include("ArrayManifold.jl")
 include("Sphere.jl")
 
-<<<<<<< HEAD
 export Manifold,
     MPoint,
     TVector,
@@ -211,11 +207,8 @@
     log,
     log!,
     norm,
-    typical_distance,
+    injectivity_radius,
     zero_tangent_vector,
     zero_tangent_vector!
 
-=======
->>>>>>> 44656e12
-
 end # module