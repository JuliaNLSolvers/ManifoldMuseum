<<<<<<< HEAD
import LinearAlgebra: norm
=======
using StatsBase: AbstractWeights
>>>>>>> fad4432c

@doc doc"""
    Euclidean{T<:Tuple} <: Manifold

Euclidean vector space $\mathbb R^n$.

# Constructor

    Euclidean(n)

generates the $n$-dimensional vector space $\mathbb R^n$.

    Euclidean(n₁,n₂,...,nᵢ)

generates the $n_1n_2\cdot\ldots n_i$-dimensional vector space $\mathbb R^{n_1, n_2, \ldots, n_i}$, whose
elements are interpreted as $n_1 \times,n_2\times\cdots\times n_i$ arrays, e.g. for
two parameters as matrices.
"""
struct Euclidean{T<:Tuple} <: Manifold where {T} end
Euclidean(n::Vararg{Int,N}) where N = Euclidean{Tuple{n...}}()

"""
    representation_size(M::Euclidean{T})

returns the array dimensions required to represent an element on the
[`Euclidean`](@ref) manifold `M`, i.e. the vector of all array dimensions.
"""
@generated representation_size(::Euclidean{T}) where {T} = Tuple(T.parameters...)

"""
    manifold_dimension(M::Euclidean{T})

returns the manifold dimension of the [`Euclidean`](@ref) manifold `M`, i.e.
the product of all array dimensions.
"""
@generated manifold_dimension(::Euclidean{T}) where {T} = *(T.parameters...)

"""
    EuclideanMetric <: RiemannianMetric

a general type for any manifold that employs the Euclidean Metric, for example
the [`Euclidean`](@ref) manifold itself, or the [`Sphere`](@ref), where every
tangent space (as a plane in the embedding) uses this metric (in the embedding).
"""
struct EuclideanMetric <: RiemannianMetric end
is_default_metric(::Euclidean{T},::EuclideanMetric) where {T} = Val(true)


local_metric(::MetricManifold{<:Manifold,EuclideanMetric}, x) = Diagonal(ones(SVector{size(x, 1),eltype(x)}))

inverse_local_metric(M::MetricManifold{<:Manifold,EuclideanMetric}, x) = local_metric(M, x)

det_local_metric(M::MetricManifold{<:Manifold,EuclideanMetric}, x) = one(eltype(x))

log_local_metric_density(M::MetricManifold{<:Manifold,EuclideanMetric}, x) = zero(eltype(x))

@inline inner(::Euclidean, x, v, w) = dot(v, w)
@inline inner(::MetricManifold{<:Manifold,EuclideanMetric}, x, v, w) = dot(v, w)

"""
    distance(M::Euclidean,x,y)

compute the Euclidean distance between two points on the [`Euclidean`](@ref)
manifold `M`, i.e. for vectors it's just the norm of the difference, for matrices
and higher order arrays, the matrix and ternsor Frobenius norm, respectively.
"""
distance(::Euclidean, x, y) = norm(x .- y)
"""
    norm(M::Euclidean,x,v)

compute the norm of a tangent vector `v` at `x` on the [`Euclidean`](@ref)
manifold `M`, i.e. since every tangent space can be identified with `M` itself
in this case, just the (Frobenius) norm of `v`.
"""
norm(::Euclidean, x, v) = norm(v)
norm(::MetricManifold{<:Manifold,EuclideanMetric}, x, v) = norm(v)

"""
    exp!(M::Euclidean,y, x, v)

compute the exponential map on the [`Euclidean`](@ref) manifold `M` from `x`
in direction `v` in place, i.e. in `y`, which in this case is just
````math
    y = x + v
````
"""
exp!(M::Euclidean, y, x, v) = (y .= x .+ v)
"""
    log!(M::Euclidean, v, x, y)

compute the logarithmic map on the [`Euclidean`](@ref) manifold `M` from `x`
tpo `y`, stored in the direction `v` in place, i.e. in `v`, which in this case is just
````math
    v = y - x
````
"""
log!(M::Euclidean, v, x, y) = (v .= y .- x)
"""
    zero_tangent_vector!(M::Euclidean, v, x)

compute a zero vector in the tangent space of `x` on the [`Euclidean`](@ref)
manifold `M`, whcih here is just a zero filled array the same size as the
in place parameter `v` which is assumed to have the same `size` as `x`.
"""
function zero_tangent_vector!(M::Euclidean, v, x)
    fill!(v, 0)
    return v
end

"""
    project_point!(M::Euclidean, x)

project an arbitrary point `x` onto the [`Euclidean`](@ref) manifold `M`, which
is of course just the identity map.
"""
project_point!(M::Euclidean, x) = x

"""
    project_tangent!(M::Euclidean, w, x, v)

project an arbitrary vector `v` into the tangent space of a point `x` on the
[`Euclidean`](@ref) manifold `M`, which is just the identity, since any tangent
space of `M` can be identified with all of `M`.
"""
function project_tangent!(M::Euclidean, w, x, v)
    w .= v
    return w
end
"""
    vector_transport_to!(M::Euclidean, vto, x, v, y, ::ParallelTransport)

parallel transport the vector `v` from the tangent space at `x` to the
tangent space at `y` on the [`Euclidean`](@ref) manifold `M`,
i.e. the in place `w` is just set to `v`.
"""
function vector_transport_to!(M::Euclidean, vto, x, v, y, ::ParallelTransport)
    vto .= v
    return vto
end
"""
    flat!(M::Euclidean, v, x, w)

since cotangent and tangent vectors can directly be identified in the [`Euclidean`](@ref)
case, this yields just the identity for a tangent vector `w` in the tangent space
of `x` on `M`. The result is returned also in place in `v`.
"""
function flat!(M::Euclidean, v::FVector{CotangentSpaceType}, x, w::FVector{TangentSpaceType})
    copyto!(v.data, w.data)
    return v
end
"""
    sharp!(M::Euclidean, v, x, w)

since cotangent and tangent vectors can directly be identified in the [`Euclidean`](@ref)
case, this yields just the identity for a cotangent vector `w` in the tangent space
of `x` on `M`. The result is returned also in place in `v`.
"""
function sharp!(M::Euclidean, v::FVector{TangentSpaceType}, x, w::FVector{CotangentSpaceType})
    copyto!(v.data, w.data)
    return v
end

"""
    projected_distribution(M::Euclidean, d, [x])

Wraps standard distribution `d` into a manifold-valued distribution. Generated
points will be of similar type to `x`. By default, the type is not changed.
"""
function projected_distribution(M::Euclidean, d, x)
    return ProjectedPointDistribution(M, d, project_point!, x)
end

function projected_distribution(M::Euclidean, d)
    return ProjectedPointDistribution(M, d, project_point!, rand(d))
end

"""
    normal_tvector_distribution(S::Euclidean, x, σ)

Normal distribution in ambient space with standard deviation `σ`
projected to tangent space at `x`.
"""
function normal_tvector_distribution(M::Euclidean{Tuple{N}}, x, σ) where N
    d = Distributions.MvNormal(zero(x), σ)
    return ProjectedFVectorDistribution(TangentBundleFibers(M), x, d, project_vector!, x)
end

mean(M::Euclidean{Tuple{1}}, x::AbstractVector{<:Number}, w::AbstractWeights; kwargs...) = mean(x, w)
mean(M::Euclidean, x::AbstractVector; kwargs...) = mean(x)

median(M::Euclidean{Tuple{1}}, x::AbstractVector{<:Number}, w::AbstractWeights; kwargs...) = median(x,w)

function var(
    M::Euclidean{Tuple{1}},
    x::AbstractVector{<:Number},
    w::AbstractWeights,
    m = mean(M, x, w);
    corrected = false,
    kwargs...
)
    return var(x, w; mean=m, corrected=corrected)
end

function std(
    M::Euclidean{Tuple{1}},
    x::AbstractVector{<:Number},
    w::AbstractWeights,
    m = mean(M, x, w);
    corrected = false,
    kwargs...
)
    return std(x, w; mean=m, corrected=corrected)
end<|MERGE_RESOLUTION|>--- conflicted
+++ resolved
@@ -1,8 +1,5 @@
-<<<<<<< HEAD
 import LinearAlgebra: norm
-=======
 using StatsBase: AbstractWeights
->>>>>>> fad4432c
 
 @doc doc"""
     Euclidean{T<:Tuple} <: Manifold
