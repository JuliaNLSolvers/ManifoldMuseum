--- conflicted
+++ resolved
@@ -294,11 +294,7 @@
 retract(M::Circle, x, y) = retract(M, x, y, ExponentialRetraction())
 retract(M::Circle, x, y, m::ExponentialRetraction) = exp(M, x, y)
 
-<<<<<<< HEAD
 representation_size(::Circle) = ()
-=======
-@generated representation_size(::Circle) = (1,)
->>>>>>> 115b3532
 
 sharp(M::Circle, x::Number, w::CoTFVector) = FVector(TangentSpace, w.data)
 
@@ -310,15 +306,10 @@
 Compute symmetric remainder of `x` with respect to the interall 2*`T`, i.e.
 `(x+T)%2T`, where the default for `T` is $\pi$
 """
-<<<<<<< HEAD
-sym_rem(x::N, T=π) where {N<:Number} = (x≈T ? convert(N,-T) : rem(x, convert(N,2*T),RoundNearest))
-sym_rem(x, T=π) where N = map(sym_rem, x, Ref(T))
-=======
 function sym_rem(x::N, T = π) where {N<:Number}
     return (x ≈ T ? convert(N, -T) : rem(x, convert(N, 2 * T), RoundNearest))
 end
-sym_rem(x, T = π) where {N} = sym_rem.(x, Ref(T))
->>>>>>> 115b3532
+sym_rem(x, T=π) where N = map(sym_rem, x, Ref(T))
 
 @doc doc"""
     vector_transport_to(M::Circle, x, v, y, ::ParallelTransport)
