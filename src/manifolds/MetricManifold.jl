@doc raw"""
    AbstractMetric

Abstract type for the pseudo-Riemannian metric tensor ``g``, a family of smoothly
varying inner products on the tangent space. See [`inner`](@ref).

# Functor

    (metric::Metric)(M::Manifold)

Generate the `MetricManifold` that wraps the manifold `M` with given `metric`.
This works for both a variable containing the metric as well as a subtype `T<:AbstractMetric`,
where a zero parameter constructor `T()` is availabe.
"""
abstract type AbstractMetric end

struct MetricDecoratorType <: AbstractDecoratorType end

# piping syntax for decoration
(metric::AbstractMetric)(M::AbstractManifold) = MetricManifold(M, metric)
(::Type{T})(M::AbstractManifold) where {T<:AbstractMetric} = MetricManifold(M, T())

"""
    MetricManifold{𝔽,M<:AbstractManifold{𝔽},G<:AbstractMetric} <: AbstractDecoratorManifold{𝔽}

Equip a [`AbstractManifold`](@ref) explicitly with a [`AbstractMetric`](@ref) `G`.

For a Metric AbstractManifold, by default, assumes, that you implement the linear form
from [`local_metric`](@ref) in order to evaluate the exponential map.

If the corresponding [`AbstractMetric`](@ref) `G` yields closed form formulae for e.g.
the exponential map and this is implemented directly (without solving the ode),
you can of course still implement that directly.

# Constructor

    MetricManifold(M, G)

Generate the [`AbstractManifold`](@ref) `M` as a manifold with the [`AbstractMetric`](@ref) `G`.
"""
struct MetricManifold{𝔽,M<:AbstractManifold{𝔽},G<:AbstractMetric} <:
<<<<<<< HEAD
       AbstractConnectionManifold{𝔽}
=======
       AbstractDecoratorManifold{𝔽,MetricDecoratorType}
>>>>>>> fcc8645e
    manifold::M
    metric::G
end

@doc raw"""
    RiemannianMetric <: AbstractMetric

Abstract type for Riemannian metrics, a family of positive definite inner
products. The positive definite property means that for ``X  ∈ T_p \mathcal M``, the
inner product ``g(X, X) > 0`` whenever ``X`` is not the zero vector.
"""
abstract type RiemannianMetric <: AbstractMetric end

@doc raw"""
    christoffel_symbols_first(
        M::MetricManifold,
        p,
        B::AbstractBasis;
        backend::AbstractDiffBackend = diff_backend(),
    )

Compute the Christoffel symbols of the first kind in local coordinates of basis `B`.
The Christoffel symbols are (in Einstein summation convention)

```math
Γ_{ijk} = \frac{1}{2} \Bigl[g_{kj,i} + g_{ik,j} - g_{ij,k}\Bigr],
```

where ``g_{ij,k}=\frac{∂}{∂ p^k} g_{ij}`` is the coordinate
derivative of the local representation of the metric tensor. The dimensions of
the resulting multi-dimensional array are ordered ``(i,j,k)``.
"""
christoffel_symbols_first(::AbstractManifold, ::Any, B::AbstractBasis)
function christoffel_symbols_first(
    M::AbstractManifold,
    p,
    B::AbstractBasis;
    backend::AbstractDiffBackend=diff_backend(),
)
    ∂g = local_metric_jacobian(M, p, B; backend=backend)
    n = size(∂g, 1)
    Γ = allocate(∂g, Size(n, n, n))
    @einsum Γ[i, j, k] = 1 / 2 * (∂g[k, j, i] + ∂g[i, k, j] - ∂g[i, j, k])
    return Γ
end
@decorator_transparent_signature christoffel_symbols_first(
    M::AbstractDecoratorManifold,
    p,
    B::AbstractBasis;
    kwargs...,
)

function christoffel_symbols_second(
    M::AbstractManifold,
    p,
    B::AbstractBasis;
    backend::AbstractDiffBackend=diff_backend(),
)
    Ginv = inverse_local_metric(M, p, B)
    Γ₁ = christoffel_symbols_first(M, p, B; backend=backend)
    Γ₂ = allocate(Γ₁)
    @einsum Γ₂[l, i, j] = Ginv[k, l] * Γ₁[i, j, k]
    return Γ₂
end
<<<<<<< HEAD
=======
@decorator_transparent_signature christoffel_symbols_second(
    M::AbstractDecoratorManifold,
    p,
    B::AbstractBasis;
    kwargs...,
)
>>>>>>> fcc8645e

"""
<<<<<<< HEAD
    connection(::MetricManifold)

Return the [`LeviCivitaConnection`](@ref) for a metric manifold.
"""
connection(::MetricManifold) = LeviCivitaConnection()
=======
christoffel_symbols_second_jacobian(::AbstractManifold, ::Any, B::AbstractBasis)
function christoffel_symbols_second_jacobian(
    M::AbstractManifold,
    p,
    B::AbstractBasis;
    backend::AbstractDiffBackend=diff_backend(),
)
    n = size(p, 1)
    ∂Γ = reshape(
        _jacobian(q -> christoffel_symbols_second(M, q, B; backend=backend), p, backend),
        n,
        n,
        n,
        n,
    )
    return ∂Γ
end
@decorator_transparent_signature christoffel_symbols_second_jacobian(
    M::AbstractDecoratorManifold,
    p,
    B::AbstractBasis;
    kwargs...,
)

Base.copyto!(M::MetricManifold, q, p) = copyto!(M.manifold, q, p)
Base.copyto!(M::MetricManifold, Y, p, X) = copyto!(M.manifold, Y, p, X)
>>>>>>> fcc8645e

@doc raw"""
    det_local_metric(M::AbstractManifold, p, B::AbstractBasis)

Return the determinant of local matrix representation of the metric tensor ``g``, i.e. of the
matrix ``G(p)`` representing the metric in the tangent space at ``p`` with as a matrix.

See also [`local_metric`](@ref)
"""
det_local_metric(::AbstractManifold, p, ::AbstractBasis)
function det_local_metric(M::AbstractManifold, p, B::AbstractBasis)
    return det(local_metric(M, p, B))
end
@decorator_transparent_signature det_local_metric(
    M::AbstractDecoratorManifold,
    p,
    B::AbstractBasis,
)
"""
    einstein_tensor(M::AbstractManifold, p, B::AbstractBasis; backend::AbstractDiffBackend = diff_backend())

Compute the Einstein tensor of the manifold `M` at the point `p`, see [https://en.wikipedia.org/wiki/Einstein_tensor](https://en.wikipedia.org/wiki/Einstein_tensor)
"""
einstein_tensor(::AbstractManifold, ::Any, ::AbstractBasis)
function einstein_tensor(
    M::AbstractManifold,
    p,
    B::AbstractBasis;
    backend::AbstractDiffBackend=diff_backend(),
)
    Ric = ricci_tensor(M, p, B; backend=backend)
    g = local_metric(M, p, B)
    Ginv = inverse_local_metric(M, p, B)
    S = sum(Ginv .* Ric)
    G = Ric - g .* S / 2
    return G
end
@decorator_transparent_signature einstein_tensor(
    M::AbstractDecoratorManifold,
    p,
    B::AbstractBasis;
    kwargs...,
)

@doc raw"""
    flat(N::MetricManifold{M,G}, p, X::FVector{TangentSpaceType})

Compute the musical isomorphism to transform the tangent vector `X` from the
[`AbstractManifold`](@ref) `M` equipped with [`AbstractMetric`](@ref) `G` to a cotangent by
computing

````math
X^♭= G_p X,
````
where ``G_p`` is the local matrix representation of `G`, see [`local_metric`](@ref)
"""
flat(::MetricManifold, ::Any...)

@decorator_transparent_fallback function flat!(
    M::MetricManifold,
    ξ::CoTFVector,
    p,
    X::TFVector,
)
    g = local_metric(M, p, ξ.basis)
    copyto!(ξ.data, g * X.data)
    return ξ
end

<<<<<<< HEAD
=======
"""
    gaussian_curvature(M::AbstractManifold, p, B::AbstractBasis; backend::AbstractDiffBackend = diff_backend())

Compute the Gaussian curvature of the manifold `M` at the point `p` using basis `B`.
"""
gaussian_curvature(::AbstractManifold, ::Any, ::AbstractBasis)
function gaussian_curvature(M::AbstractManifold, p, B::AbstractBasis; kwargs...)
    return ricci_curvature(M, p, B; kwargs...) / 2
end
@decorator_transparent_signature gaussian_curvature(
    M::AbstractDecoratorManifold,
    p,
    B::AbstractBasis;
    kwargs...,
)

function injectivity_radius(M::MetricManifold, p)
    return injectivity_radius(base_manifold(M), p)
end
function injectivity_radius(M::MetricManifold, m::AbstractRetractionMethod)
    return injectivity_radius(base_manifold(M), m)
end
function injectivity_radius(M::MetricManifold, m::ExponentialRetraction)
    return injectivity_radius(base_manifold(M), m)
end
function injectivity_radius(M::MetricManifold, p, m::AbstractRetractionMethod)
    return injectivity_radius(base_manifold(M), p, m)
end
function injectivity_radius(M::MetricManifold, p, m::ExponentialRetraction)
    return injectivity_radius(base_manifold(M), p, m)
end

>>>>>>> fcc8645e
@doc raw"""
    inverse_local_metric(M::AbstractcManifold, p, B::AbstractBasis)

Return the local matrix representation of the inverse metric (cometric) tensor, usually
written ``g^{ij}``.

See also [`local_metric`](@ref)
"""
inverse_local_metric(::AbstractManifold, ::Any, ::AbstractBasis)
function inverse_local_metric(M::AbstractManifold, p, B::AbstractBasis)
    return inv(local_metric(M, p, B))
end
@decorator_transparent_signature inverse_local_metric(
    M::AbstractDecoratorManifold,
    p,
    B::AbstractBasis,
)

default_decorator_dispatch(M::MetricManifold) = default_metric_dispatch(M)

"""
    is_default_metric(M, G)

Indicate whether the [`AbstractMetric`](@ref) `G` is the default metric for
the [`AbstractManifold`](@ref) `M`. This means that any occurence of
[`MetricManifold`](@ref)(M,G) where `typeof(is_default_metric(M,G)) = true`
falls back to just be called with `M` such that the [`AbstractManifold`](@ref) `M`
implicitly has this metric, for example if this was the first one implemented
or is the one most commonly assumed to be used.
"""
function is_default_metric(M::AbstractManifold, G::AbstractMetric)
    return _extract_val(default_metric_dispatch(M, G))
end

default_metric_dispatch(::AbstractManifold, ::AbstractMetric) = Val(false)
function default_metric_dispatch(M::MetricManifold)
    return default_metric_dispatch(base_manifold(M), metric(M))
end

"""
    is_default_metric(MM::MetricManifold)

Indicate whether the [`AbstractMetric`](@ref) `MM.G` is the default metric for
the [`AbstractManifold`](@ref) `MM.manifold,` within the [`MetricManifold`](@ref) `MM`.
This means that any occurence of
[`MetricManifold`](@ref)`(MM.manifold, MM.G)` where `is_default_metric(MM.manifold, MM.G)) = true`
falls back to just be called with `MM.manifold,` such that the [`AbstractManifold`](@ref) `MM.manifold`
implicitly has the metric `MM.G`, for example if this was the first one
implemented or is the one most commonly assumed to be used.
"""
function is_default_metric(M::MetricManifold)
    return _extract_val(default_metric_dispatch(M))
end

function Base.convert(::Type{MetricManifold{𝔽,MT,GT}}, M::MT) where {𝔽,MT,GT}
    return _convert_with_default(M, GT, default_metric_dispatch(M, GT()))
end

function _convert_with_default(
    M::MT,
    T::Type{<:AbstractMetric},
    ::Val{true},
) where {MT<:AbstractManifold}
    return MetricManifold(M, T())
end
function _convert_with_default(
    M::MT,
    T::Type{<:AbstractMetric},
    ::Val{false},
) where {MT<:AbstractManifold}
    return error(
        "Can not convert $(M) to a MetricManifold{$(MT),$(T)}, since $(T) is not the default metric.",
    )
end

@doc raw"""
    inner(N::MetricManifold{M,G}, p, X, Y)

Compute the inner product of `X` and `Y` from the tangent space at `p` on the
[`AbstractManifold`](@ref) `M` using the [`AbstractMetric`](@ref) `G`. If `G` is the default
metric (see [`is_default_metric`](@ref)) this is done using `inner(M, p, X, Y)`,
otherwise the [`local_metric`](@ref)`(M, p)` is employed as

````math
g_p(X, Y) = ⟨X, G_p Y⟩,
````
where ``G_p`` is the loal matrix representation of the [`AbstractMetric`](@ref) `G`.
"""
inner(::MetricManifold, ::Any, ::Any, ::Any)

@decorator_transparent_fallback :intransparent function inner(
    M::MetricManifold,
    p,
    X::TFVector,
    Y::TFVector,
)
    X.basis === Y.basis ||
        error("calculating inner product of vectors from different bases is not supported")
    return dot(X.data, local_metric(M, p, X.basis) * Y.data)
end

@doc raw"""
    local_metric(M::AbstractManifold, p, B::AbstractBasis)

Return the local matrix representation at the point `p` of the metric tensor ``g`` with
respect to the [`AbstractBasis`](@ref) `B` on the [`AbstractManifold`](@ref) `M`, usually written ``g_{ij}``.
The matrix has the property that ``g(X, Y)=X^\mathrm{T} [g_{ij}] Y = g_{ij} X^i Y^j``,
where the latter expression uses Einstein summation convention.
The metric tensor is such that the formula works for the given [`AbstractBasis`](@ref) `B`.
"""
local_metric(::AbstractManifold, ::Any, ::AbstractBasis)
@decorator_transparent_signature local_metric(
    M::AbstractDecoratorManifold,
    p,
    B::AbstractBasis;
    kwargs...,
)

@doc raw"""
    local_metric_jacobian(
        M::AbstractManifold,
        p,
        B::AbstractBasis;
        backend::AbstractDiffBackend = diff_backend(),
    )

Get partial derivatives of the local metric of `M` at `p` in basis `B` with respect to the
coordinates of `p`, ``\frac{∂}{∂ p^k} g_{ij} = g_{ij,k}``. The
dimensions of the resulting multi-dimensional array are ordered ``(i,j,k)``.
"""
local_metric_jacobian(::AbstractManifold, ::Any, B::AbstractBasis)
function local_metric_jacobian(
    M::AbstractManifold,
    p,
    B::AbstractBasis;
    backend::AbstractDiffBackend=diff_backend(),
)
    n = size(p, 1)
    ∂g = reshape(_jacobian(q -> local_metric(M, q, B), p, backend), n, n, n)
    return ∂g
end
@decorator_transparent_signature local_metric_jacobian(
    M::AbstractDecoratorManifold,
    p,
    B::AbstractBasis;
    kwargs...,
)

@doc raw"""
    log(N::MetricManifold{M,G}, p, q)

Copute the logarithmic map on the [`AbstractManifold`](@ref) `M` equipped with the [`AbstractMetric`](@ref) `G`.

If the metric was declared the default metric using [`is_default_metric`](@ref), this method
falls back to `log(M,p,q)`. Otherwise, you have to provide an implementation for the non-default
[`AbstractMetric`](@ref) `G` metric within its [`MetricManifold`](@ref)`{M,G}`.
"""
log(::MetricManifold, ::Any...)

@doc raw"""
    log_local_metric_density(M::AbstractManifold, p, B::AbstractBasis)

Return the natural logarithm of the metric density ``ρ`` of `M` at `p`, which
is given by ``ρ = \log \sqrt{|\det [g_{ij}]|}`` for the metric tensor expressed in basis `B`.
"""
log_local_metric_density(::AbstractManifold, ::Any, ::AbstractBasis)
function log_local_metric_density(M::AbstractManifold, p, B::AbstractBasis)
    return log(abs(det_local_metric(M, p, B))) / 2
end
@decorator_transparent_signature log_local_metric_density(
    M::AbstractDecoratorManifold,
    p,
    B::AbstractBasis,
)

@doc raw"""
    metric(M::MetricManifold)

Get the metric ``g`` of the manifold `M`.
"""
metric(::MetricManifold)

function metric(M::MetricManifold)
    return M.metric
end

<<<<<<< HEAD
=======
"""
    ricci_curvature(M::AbstractManifold, p, B::AbstractBasis; backend::AbstractDiffBackend = diff_backend())

Compute the Ricci scalar curvature of the manifold `M` at the point `p` using basis `B`.
"""
ricci_curvature(::AbstractManifold, ::Any, ::AbstractBasis)
function ricci_curvature(
    M::AbstractManifold,
    p,
    B::AbstractBasis;
    backend::AbstractDiffBackend=diff_backend(),
)
    Ginv = inverse_local_metric(M, p, B)
    Ric = ricci_tensor(M, p, B; backend=backend)
    S = sum(Ginv .* Ric)
    return S
end
@decorator_transparent_signature ricci_curvature(
    M::AbstractDecoratorManifold,
    p,
    B::AbstractBasis;
    kwargs...,
)
"""
    ricci_tensor(M::AbstractManifold, p, B::AbstractBasis; backend::AbstractDiffBackend = diff_backend())

Compute the Ricci tensor, also known as the Ricci curvature tensor,
of the manifold `M` at the point `p` using basis `B`,
see [https://en.wikipedia.org/wiki/Ricci_curvature#Introduction_and_local_definition](https://en.wikipedia.org/wiki/Ricci_curvature#Introduction_and_local_definition).
"""
ricci_tensor(::AbstractManifold, ::Any, ::AbstractBasis)
function ricci_tensor(M::AbstractManifold, p, B::AbstractBasis; kwargs...)
    R = riemann_tensor(M, p, B; kwargs...)
    n = size(R, 1)
    Ric = allocate(R, Size(n, n))
    @einsum Ric[i, j] = R[l, i, l, j]
    return Ric
end
@decorator_transparent_signature ricci_tensor(
    M::AbstractDecoratorManifold,
    p,
    B::AbstractBasis;
    kwargs...,
)
@doc raw"""
    riemann_tensor(M::AbstractManifold, p, B::AbstractBasis; backend::AbstractDiffBackend = diff_backend())

Compute the Riemann tensor ``R^l_{ijk}``, also known as the Riemann curvature
tensor, at the point `p`. The dimensions of the resulting multi-dimensional
array are ordered ``(l,i,j,k)``.
"""
riemann_tensor(::AbstractManifold, ::Any, ::AbstractBasis)
function riemann_tensor(
    M::AbstractManifold,
    p,
    B::AbstractBasis;
    backend::AbstractDiffBackend=diff_backend(),
)
    n = size(p, 1)
    Γ = christoffel_symbols_second(M, p, B; backend=backend)
    ∂Γ = christoffel_symbols_second_jacobian(M, p, B; backend=backend) ./ n
    R = allocate(∂Γ, Size(n, n, n, n))
    @einsum R[l, i, j, k] =
        ∂Γ[l, i, k, j] - ∂Γ[l, i, j, k] + Γ[s, i, k] * Γ[l, s, j] - Γ[s, i, j] * Γ[l, s, k]
    return R
end
@decorator_transparent_signature riemann_tensor(
    M::AbstractDecoratorManifold,
    p,
    B::AbstractBasis;
    kwargs...,
)

>>>>>>> fcc8645e
@doc raw"""
    sharp(N::MetricManifold{M,G}, p, ξ::FVector{CotangentSpaceType})

Compute the musical isomorphism to transform the cotangent vector `ξ` from the
[`AbstractManifold`](@ref) `M` equipped with [`AbstractMetric`](@ref) `G` to a tangent by
computing

````math
ξ^♯ = G_p^{-1} ξ,
````
where ``G_p`` is the local matrix representation of `G`, i.e. one employs
[`inverse_local_metric`](@ref) here to obtain ``G_p^{-1}``.
"""
sharp(::MetricManifold, ::Any, ::CoTFVector)

function sharp!(M::N, X::TFVector, p, ξ::CoTFVector) where {N<:MetricManifold}
    Ginv = inverse_local_metric(M, p, X.basis)
    copyto!(X.data, Ginv * ξ.data)
    return X
end

function Base.show(io::IO, M::MetricManifold)
    return print(io, "MetricManifold($(M.manifold), $(M.metric))")
<<<<<<< HEAD
=======
end

@doc raw"""
    solve_exp_ode(
        M::MetricManifold,
        p,
        X,
        tspan,
        B::AbstractBasis;
        backend::AbstractDiffBackend = diff_backend(),
        solver = AutoVern9(Rodas5()),
        kwargs...,
    )

Approximate the exponential map on the manifold over the provided timespan
assuming the Levi-Civita connection by solving the ordinary differential
equation

```math
\frac{d^2}{dt^2} p^k + Γ^k_{ij} \frac{d}{dt} p_i \frac{d}{dt} p_j = 0,
```

where ``Γ^k_{ij}`` are the Christoffel symbols of the second kind, and
the Einstein summation convention is assumed. The arguments `tspan` and
`solver` follow the `OrdinaryDiffEq` conventions. `kwargs...` specify keyword
arguments that will be passed to `OrdinaryDiffEq.solve`.

Currently, the numerical integration is only accurate when using a single
coordinate chart that covers the entire manifold. This excludes coordinates
in an embedded space.

!!! note
    This function only works when
    [OrdinaryDiffEq.jl](https://github.com/JuliaDiffEq/OrdinaryDiffEq.jl) is loaded with
    ```julia
    using OrdinaryDiffEq
    ```
"""
function solve_exp_ode(M, p, X, tspan, B::AbstractBasis; kwargs...)
    return error(
        "solve_exp_ode not implemented on $(typeof(M)) for point $(typeof(p)), vector $(typeof(X)), and timespan $(typeof(tspan)). For a suitable default, enter `using OrdinaryDiffEq` on Julia 1.1 or greater.",
    )
end

#
# Introduce transparency
# (a) new functions & other parents
for f in [
    christoffel_symbols_first,
    christoffel_symbols_second,
    christoffel_symbols_second_jacobian,
    det_local_metric,
    einstein_tensor,
    exp,
    gaussian_curvature,
    flat,
    get_coordinates,
    get_vector,
    inverse_local_metric,
    local_metric,
    local_metric_jacobian,
    log,
    log_local_metric_density,
    mean,
    median,
    project,
    ricci_curvature,
    ricci_tensor,
    riemann_tensor,
    sharp,
    vector_transport_along,
    vector_transport_direction,
    vector_transport_direction!, #since it has a default using _to!
    vector_transport_to,
]
    eval(
        quote
            function decorator_transparent_dispatch(
                ::typeof($f),
                ::MetricManifold,
                args...,
            )
                return Val(:parent)
            end
        end,
    )
end

# (b) changes / intransparencies.
for f in [
    exp!,
    flat!,
    get_coordinates!,
    get_vector!,
    get_basis,
    inner,
    inverse_retract!,
    log!,
    mean!,
    median!,
    norm,
    project!,
    sharp!,
    retract!,
    vector_transport_along!,
    vector_transport_to!,
]
    eval(
        quote
            function decorator_transparent_dispatch(
                ::typeof($f),
                ::MetricManifold,
                args...,
            )
                return Val(:intransparent)
            end
        end,
    )
end
# (c) special cases
decorator_transparent_dispatch(::typeof(exp!), M::MetricManifold, q, p, X, t) = Val(:parent)
function decorator_transparent_dispatch(
    ::typeof(inverse_retract!),
    M::MetricManifold,
    X,
    p,
    q,
    m::LogarithmicInverseRetraction,
)
    return Val(:parent)
end
function decorator_transparent_dispatch(
    ::typeof(retract!),
    M::MetricManifold,
    q,
    p,
    X,
    m::ExponentialRetraction,
)
    return Val(:parent)
>>>>>>> fcc8645e
end<|MERGE_RESOLUTION|>--- conflicted
+++ resolved
@@ -14,8 +14,6 @@
 """
 abstract type AbstractMetric end
 
-struct MetricDecoratorType <: AbstractDecoratorType end
-
 # piping syntax for decoration
 (metric::AbstractMetric)(M::AbstractManifold) = MetricManifold(M, metric)
 (::Type{T})(M::AbstractManifold) where {T<:AbstractMetric} = MetricManifold(M, T())
@@ -39,11 +37,7 @@
 Generate the [`AbstractManifold`](@ref) `M` as a manifold with the [`AbstractMetric`](@ref) `G`.
 """
 struct MetricManifold{𝔽,M<:AbstractManifold{𝔽},G<:AbstractMetric} <:
-<<<<<<< HEAD
        AbstractConnectionManifold{𝔽}
-=======
-       AbstractDecoratorManifold{𝔽,MetricDecoratorType}
->>>>>>> fcc8645e
     manifold::M
     metric::G
 end
@@ -108,51 +102,13 @@
     @einsum Γ₂[l, i, j] = Ginv[k, l] * Γ₁[i, j, k]
     return Γ₂
 end
-<<<<<<< HEAD
-=======
-@decorator_transparent_signature christoffel_symbols_second(
-    M::AbstractDecoratorManifold,
-    p,
-    B::AbstractBasis;
-    kwargs...,
-)
->>>>>>> fcc8645e
-
-"""
-<<<<<<< HEAD
+
+"""
     connection(::MetricManifold)
 
 Return the [`LeviCivitaConnection`](@ref) for a metric manifold.
 """
 connection(::MetricManifold) = LeviCivitaConnection()
-=======
-christoffel_symbols_second_jacobian(::AbstractManifold, ::Any, B::AbstractBasis)
-function christoffel_symbols_second_jacobian(
-    M::AbstractManifold,
-    p,
-    B::AbstractBasis;
-    backend::AbstractDiffBackend=diff_backend(),
-)
-    n = size(p, 1)
-    ∂Γ = reshape(
-        _jacobian(q -> christoffel_symbols_second(M, q, B; backend=backend), p, backend),
-        n,
-        n,
-        n,
-        n,
-    )
-    return ∂Γ
-end
-@decorator_transparent_signature christoffel_symbols_second_jacobian(
-    M::AbstractDecoratorManifold,
-    p,
-    B::AbstractBasis;
-    kwargs...,
-)
-
-Base.copyto!(M::MetricManifold, q, p) = copyto!(M.manifold, q, p)
-Base.copyto!(M::MetricManifold, Y, p, X) = copyto!(M.manifold, Y, p, X)
->>>>>>> fcc8645e
 
 @doc raw"""
     det_local_metric(M::AbstractManifold, p, B::AbstractBasis)
@@ -222,41 +178,6 @@
     return ξ
 end
 
-<<<<<<< HEAD
-=======
-"""
-    gaussian_curvature(M::AbstractManifold, p, B::AbstractBasis; backend::AbstractDiffBackend = diff_backend())
-
-Compute the Gaussian curvature of the manifold `M` at the point `p` using basis `B`.
-"""
-gaussian_curvature(::AbstractManifold, ::Any, ::AbstractBasis)
-function gaussian_curvature(M::AbstractManifold, p, B::AbstractBasis; kwargs...)
-    return ricci_curvature(M, p, B; kwargs...) / 2
-end
-@decorator_transparent_signature gaussian_curvature(
-    M::AbstractDecoratorManifold,
-    p,
-    B::AbstractBasis;
-    kwargs...,
-)
-
-function injectivity_radius(M::MetricManifold, p)
-    return injectivity_radius(base_manifold(M), p)
-end
-function injectivity_radius(M::MetricManifold, m::AbstractRetractionMethod)
-    return injectivity_radius(base_manifold(M), m)
-end
-function injectivity_radius(M::MetricManifold, m::ExponentialRetraction)
-    return injectivity_radius(base_manifold(M), m)
-end
-function injectivity_radius(M::MetricManifold, p, m::AbstractRetractionMethod)
-    return injectivity_radius(base_manifold(M), p, m)
-end
-function injectivity_radius(M::MetricManifold, p, m::ExponentialRetraction)
-    return injectivity_radius(base_manifold(M), p, m)
-end
-
->>>>>>> fcc8645e
 @doc raw"""
     inverse_local_metric(M::AbstractcManifold, p, B::AbstractBasis)
 
@@ -443,82 +364,6 @@
     return M.metric
 end
 
-<<<<<<< HEAD
-=======
-"""
-    ricci_curvature(M::AbstractManifold, p, B::AbstractBasis; backend::AbstractDiffBackend = diff_backend())
-
-Compute the Ricci scalar curvature of the manifold `M` at the point `p` using basis `B`.
-"""
-ricci_curvature(::AbstractManifold, ::Any, ::AbstractBasis)
-function ricci_curvature(
-    M::AbstractManifold,
-    p,
-    B::AbstractBasis;
-    backend::AbstractDiffBackend=diff_backend(),
-)
-    Ginv = inverse_local_metric(M, p, B)
-    Ric = ricci_tensor(M, p, B; backend=backend)
-    S = sum(Ginv .* Ric)
-    return S
-end
-@decorator_transparent_signature ricci_curvature(
-    M::AbstractDecoratorManifold,
-    p,
-    B::AbstractBasis;
-    kwargs...,
-)
-"""
-    ricci_tensor(M::AbstractManifold, p, B::AbstractBasis; backend::AbstractDiffBackend = diff_backend())
-
-Compute the Ricci tensor, also known as the Ricci curvature tensor,
-of the manifold `M` at the point `p` using basis `B`,
-see [https://en.wikipedia.org/wiki/Ricci_curvature#Introduction_and_local_definition](https://en.wikipedia.org/wiki/Ricci_curvature#Introduction_and_local_definition).
-"""
-ricci_tensor(::AbstractManifold, ::Any, ::AbstractBasis)
-function ricci_tensor(M::AbstractManifold, p, B::AbstractBasis; kwargs...)
-    R = riemann_tensor(M, p, B; kwargs...)
-    n = size(R, 1)
-    Ric = allocate(R, Size(n, n))
-    @einsum Ric[i, j] = R[l, i, l, j]
-    return Ric
-end
-@decorator_transparent_signature ricci_tensor(
-    M::AbstractDecoratorManifold,
-    p,
-    B::AbstractBasis;
-    kwargs...,
-)
-@doc raw"""
-    riemann_tensor(M::AbstractManifold, p, B::AbstractBasis; backend::AbstractDiffBackend = diff_backend())
-
-Compute the Riemann tensor ``R^l_{ijk}``, also known as the Riemann curvature
-tensor, at the point `p`. The dimensions of the resulting multi-dimensional
-array are ordered ``(l,i,j,k)``.
-"""
-riemann_tensor(::AbstractManifold, ::Any, ::AbstractBasis)
-function riemann_tensor(
-    M::AbstractManifold,
-    p,
-    B::AbstractBasis;
-    backend::AbstractDiffBackend=diff_backend(),
-)
-    n = size(p, 1)
-    Γ = christoffel_symbols_second(M, p, B; backend=backend)
-    ∂Γ = christoffel_symbols_second_jacobian(M, p, B; backend=backend) ./ n
-    R = allocate(∂Γ, Size(n, n, n, n))
-    @einsum R[l, i, j, k] =
-        ∂Γ[l, i, k, j] - ∂Γ[l, i, j, k] + Γ[s, i, k] * Γ[l, s, j] - Γ[s, i, j] * Γ[l, s, k]
-    return R
-end
-@decorator_transparent_signature riemann_tensor(
-    M::AbstractDecoratorManifold,
-    p,
-    B::AbstractBasis;
-    kwargs...,
-)
-
->>>>>>> fcc8645e
 @doc raw"""
     sharp(N::MetricManifold{M,G}, p, ξ::FVector{CotangentSpaceType})
 
@@ -542,88 +387,26 @@
 
 function Base.show(io::IO, M::MetricManifold)
     return print(io, "MetricManifold($(M.manifold), $(M.metric))")
-<<<<<<< HEAD
-=======
-end
-
-@doc raw"""
-    solve_exp_ode(
-        M::MetricManifold,
-        p,
-        X,
-        tspan,
-        B::AbstractBasis;
-        backend::AbstractDiffBackend = diff_backend(),
-        solver = AutoVern9(Rodas5()),
-        kwargs...,
-    )
-
-Approximate the exponential map on the manifold over the provided timespan
-assuming the Levi-Civita connection by solving the ordinary differential
-equation
-
-```math
-\frac{d^2}{dt^2} p^k + Γ^k_{ij} \frac{d}{dt} p_i \frac{d}{dt} p_j = 0,
-```
-
-where ``Γ^k_{ij}`` are the Christoffel symbols of the second kind, and
-the Einstein summation convention is assumed. The arguments `tspan` and
-`solver` follow the `OrdinaryDiffEq` conventions. `kwargs...` specify keyword
-arguments that will be passed to `OrdinaryDiffEq.solve`.
-
-Currently, the numerical integration is only accurate when using a single
-coordinate chart that covers the entire manifold. This excludes coordinates
-in an embedded space.
-
-!!! note
-    This function only works when
-    [OrdinaryDiffEq.jl](https://github.com/JuliaDiffEq/OrdinaryDiffEq.jl) is loaded with
-    ```julia
-    using OrdinaryDiffEq
-    ```
-"""
-function solve_exp_ode(M, p, X, tspan, B::AbstractBasis; kwargs...)
-    return error(
-        "solve_exp_ode not implemented on $(typeof(M)) for point $(typeof(p)), vector $(typeof(X)), and timespan $(typeof(tspan)). For a suitable default, enter `using OrdinaryDiffEq` on Julia 1.1 or greater.",
-    )
-end
+end
+
 
 #
 # Introduce transparency
 # (a) new functions & other parents
 for f in [
     christoffel_symbols_first,
-    christoffel_symbols_second,
-    christoffel_symbols_second_jacobian,
     det_local_metric,
     einstein_tensor,
-    exp,
-    gaussian_curvature,
-    flat,
-    get_coordinates,
-    get_vector,
     inverse_local_metric,
     local_metric,
     local_metric_jacobian,
-    log,
     log_local_metric_density,
-    mean,
-    median,
-    project,
-    ricci_curvature,
-    ricci_tensor,
-    riemann_tensor,
-    sharp,
-    vector_transport_along,
-    vector_transport_direction,
-    vector_transport_direction!, #since it has a default using _to!
-    vector_transport_to,
 ]
     eval(
         quote
             function decorator_transparent_dispatch(
                 ::typeof($f),
-                ::MetricManifold,
+                ::AbstractConnectionManifold,
                 args...,
             )
                 return Val(:parent)
@@ -632,57 +415,10 @@
     )
 end
 
-# (b) changes / intransparencies.
-for f in [
-    exp!,
-    flat!,
-    get_coordinates!,
-    get_vector!,
-    get_basis,
-    inner,
-    inverse_retract!,
-    log!,
-    mean!,
-    median!,
-    norm,
-    project!,
-    sharp!,
-    retract!,
-    vector_transport_along!,
-    vector_transport_to!,
-]
-    eval(
-        quote
-            function decorator_transparent_dispatch(
-                ::typeof($f),
-                ::MetricManifold,
-                args...,
-            )
-                return Val(:intransparent)
-            end
-        end,
-    )
-end
-# (c) special cases
-decorator_transparent_dispatch(::typeof(exp!), M::MetricManifold, q, p, X, t) = Val(:parent)
 function decorator_transparent_dispatch(
-    ::typeof(inverse_retract!),
-    M::MetricManifold,
-    X,
-    p,
-    q,
-    m::LogarithmicInverseRetraction,
+    ::typeof(christoffel_symbols_second),
+    ::MetricManifold,
+    args...,
 )
     return Val(:parent)
-end
-function decorator_transparent_dispatch(
-    ::typeof(retract!),
-    M::MetricManifold,
-    q,
-    p,
-    X,
-    m::ExponentialRetraction,
-)
-    return Val(:parent)
->>>>>>> fcc8645e
 end