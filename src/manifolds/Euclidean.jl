@doc raw"""
    Euclidean{T<:Tuple,𝔽} <: AbstractManifold{𝔽}

Euclidean vector space.

# Constructor

    Euclidean(n)

Generate the ``n``-dimensional vector space ``ℝ^n``.

    Euclidean(n₁,n₂,...,nᵢ; field=ℝ)
    𝔽^(n₁,n₂,...,nᵢ) = Euclidean(n₁,n₂,...,nᵢ; field=𝔽)

Generate the vector space of ``k = n_1 \cdot n_2 \cdot … \cdot n_i`` values, i.e. the
manifold ``𝔽^{n_1, n_2, …, n_i}``, ``𝔽\in\{ℝ,ℂ\}``, whose
elements are interpreted as ``n_1 × n_2 × … × n_i`` arrays.
For ``i=2`` we obtain a matrix space.
The default `field=ℝ` can also be set to `field=ℂ`.
The dimension of this space is ``k \dim_ℝ 𝔽``, where ``\dim_ℝ 𝔽`` is the
[`real_dimension`](https://juliamanifolds.github.io/ManifoldsBase.jl/stable/types.html#ManifoldsBase.real_dimension-Tuple{ManifoldsBase.AbstractNumbers}) of the field ``𝔽``.

    Euclidean(; field=ℝ)

Generate the 1D Euclidean manifold for an `ℝ`-, `ℂ`-valued  real- or complex-valued immutable
values (in contrast to 1-element arrays from the constructor above).
"""
struct Euclidean{N,𝔽} <: AbstractDecoratorManifold{𝔽} where {N<:Tuple} end

function Euclidean(n::Vararg{Int,I}; field::AbstractNumbers=ℝ) where {I}
    return Euclidean{Tuple{n...},field}()
end

function active_traits(f, ::Euclidean, args...)
    return merge_traits(
        IsDefaultMetric(EuclideanMetric()),
        IsDefaultConnection(LeviCivitaConnection()),
    )
end

function adjoint_Jacobi_field(::Euclidean{Tuple{}}, p, q, t, X, β::Tβ) where {Tβ}
    return X
end

Base.:^(𝔽::AbstractNumbers, n) = Euclidean(n...; field=𝔽)

Base.:^(M::Euclidean, n::Int) = ^(M, (n,))
function Base.:^(::Euclidean{T,𝔽}, n::NTuple{N,Int}) where {T,𝔽,N}
    return Euclidean{Tuple{T.parameters...,n...},𝔽}()
end

function allocation_promotion_function(
    ::Euclidean{<:Tuple,ℂ},
    ::Union{typeof(get_vector),typeof(get_coordinates)},
    ::Tuple,
)
    return complex
end

function check_point(M::Euclidean{N,𝔽}, p) where {N,𝔽}
    if (𝔽 === ℝ) && !(eltype(p) <: Real)
        return DomainError(
            eltype(p),
            "The matrix $(p) is not a real-valued matrix, so it does not lie on $(M).",
        )
    end
    if (𝔽 === ℂ) && !(eltype(p) <: Real) && !(eltype(p) <: Complex)
        return DomainError(
            eltype(p),
            "The matrix $(p) is neither a real- nor complex-valued matrix, so it does not lie on $(M).",
        )
    end
    return nothing
end

function check_vector(M::Euclidean{N,𝔽}, p, X; kwargs...) where {N,𝔽}
    if (𝔽 === ℝ) && !(eltype(X) <: Real)
        return DomainError(
            eltype(X),
            "The matrix $(X) is not a real-valued matrix, so it can not be a tangent vector to $(p) on $(M).",
        )
    end
    if (𝔽 === ℂ) && !(eltype(X) <: Real) && !(eltype(X) <: Complex)
        return DomainError(
            eltype(X),
            "The matrix $(X) is neither a real- nor complex-valued matrix, so it can not be a tangent vector to $(p) on $(M).",
        )
    end
    return nothing
end

function det_local_metric(
    ::MetricManifold{𝔽,<:AbstractManifold,EuclideanMetric},
    p,
    ::InducedBasis{𝔽,TangentSpaceType,<:RetractionAtlas},
) where {𝔽}
    return one(eltype(p))
end

function diagonalizing_projectors(::Euclidean, p, X)
    return ((zero(number_eltype(p)), IdentityProjector()),)
end

"""
    distance(M::Euclidean, p, q)

Compute the Euclidean distance between two points on the [`Euclidean`](@ref)
manifold `M`, i.e. for vectors it's just the norm of the difference, for matrices
and higher order arrays, the matrix and ternsor Frobenius norm, respectively.
"""
Base.@propagate_inbounds function distance(M::Euclidean, p, q)
    # Inspired by euclidean distance calculation in Distances.jl
    # Much faster for large p, q than a naive implementation
    @boundscheck if axes(p) != axes(q)
        throw(DimensionMismatch("At last one of $p and $q does not belong to $M"))
    end
    s = zero(eltype(p))
    @inbounds begin
        @simd for I in eachindex(p, q)
            p_i = p[I]
            q_i = q[I]
            s += abs2(p_i - q_i)
        end
    end
    return sqrt(s)
end
distance(::Euclidean{Tuple{1}}, p::Number, q::Number) = abs(p - q)
distance(::Euclidean{Tuple{}}, p::Number, q::Number) = abs(p - q)

"""
    embed(M::Euclidean, p)

Embed the point `p` in `M`. Equivalent to an identity map.
"""
embed(::Euclidean, p) = p

"""
    embed(M::Euclidean, p, X)

Embed the tangent vector `X` at point `p` in `M`. Equivalent to an identity map.
"""
embed(::Euclidean, p, X) = X

function embed!(
    ::EmbeddedManifold{𝔽,Euclidean{nL,𝔽},Euclidean{mL,𝔽2}},
    q,
    p,
) where {nL,mL,𝔽,𝔽2}
    n = size(p)
    ln = length(n)
    m = size(q)
    lm = length(m)
    (length(n) > length(m)) && throw(
        DomainError(
            "Invalid embedding, since Euclidean dimension ($(n)) is longer than embedding dimension $(m).",
        ),
    )
    any(n .> m[1:ln]) && throw(
        DomainError(
            "Invalid embedding, since Euclidean dimension ($(n)) has entry larger than embedding dimensions ($(m)).",
        ),
    )
    # put p into q
    fill!(q, 0)
    # fill „top left edge“ of q with p.
    q[map(ind_n -> Base.OneTo(ind_n), n)..., ntuple(_ -> 1, lm - ln)...] .= p
    return q
end

@doc raw"""
    exp(M::Euclidean, p, X)

Compute the exponential map on the [`Euclidean`](@ref) manifold `M` from `p` in direction
`X`, which in this case is just
````math
\exp_p X = p + X.
````
"""
Base.exp(::Euclidean, p, X) = p + X
Base.exp(::Euclidean, p, X, t::Number) = p .+ t .* X

exp!(::Euclidean, q, p, X) = (q .= p .+ X)
exp!(::Euclidean, q, p, X, t::Number) = (q .= p .+ t .* X)

function get_basis_diagonalizing(
    M::Euclidean,
    p,
    B::DiagonalizingOrthonormalBasis{𝔽},
) where {𝔽}
    vecs = get_vectors(M, p, get_basis(M, p, DefaultOrthonormalBasis(𝔽)))
    eigenvalues = zeros(real(eltype(p)), manifold_dimension(M))
    return CachedBasis(B, DiagonalizingBasisData(B.frame_direction, eigenvalues, vecs))
end

function get_coordinates_orthonormal(::Euclidean, p, X, ::RealNumbers)
    return vec(X)
end

function get_coordinates_orthonormal!(::Euclidean, c, p, X, ::RealNumbers)
    copyto!(c, vec(X))
    return c
end

function get_coordinates_induced_basis!(
    M::Euclidean,
    c,
    p,
    X,
    ::InducedBasis{ℝ,TangentSpaceType,<:RetractionAtlas},
)
    S = representation_size(M)
    PS = prod(S)
    copyto!(c, reshape(X, PS))
    return c
end

function get_coordinates_orthonormal!(
    M::Euclidean{<:Tuple,ℂ},
    c,
    ::Any,
    X,
    ::ComplexNumbers,
)
    S = representation_size(M)
    PS = prod(S)
    c .= [reshape(real.(X), PS)..., reshape(imag(X), PS)...]
    return c
end

function get_coordinates_diagonalizing!(
    M::Euclidean{<:Tuple,ℂ},
    c,
    ::Any,
    X,
    ::DiagonalizingOrthonormalBasis{ℂ},
)
    S = representation_size(M)
    PS = prod(S)
    c .= [reshape(real.(X), PS)..., reshape(imag(X), PS)...]
    return c
end
function get_coordinates_diagonalizing!(
    M::Euclidean,
    c,
    p,
    X,
    ::DiagonalizingOrthonormalBasis{ℝ},
)
    S = representation_size(M)
    PS = prod(S)
    copyto!(c, reshape(X, PS))
    return c
end

function get_vector_orthonormal(M::Euclidean, ::Any, c, ::RealNumbers)
    S = representation_size(M)
    return reshape(c, S)
end
function get_vector_orthonormal(::Euclidean{Tuple{N},ℝ}, ::Any, c, ::RealNumbers) where {N}
    # this method is defined just to skip a reshape
    return c
end
function get_vector_orthonormal(::Euclidean, ::SArray{S}, c, ::RealNumbers) where {S}
    return SArray{S}(c)
end
function get_vector_orthonormal(
    ::Euclidean{Tuple{N},ℝ},
    ::SArray{S},
    c,
    ::RealNumbers,
) where {N,S}
    # probably doesn't need rewrapping in SArray
    return c
end
function get_vector_orthonormal(::Euclidean, ::SizedArray{S}, c, ::RealNumbers) where {S}
    return SizedArray{S}(c)
end
function get_vector_orthonormal(
    ::Euclidean{Tuple{N},ℝ},
    ::SizedArray{S},
    c,
    ::RealNumbers,
) where {N,S}
    # probably doesn't need rewrapping in SizedArray
    return c
end

function get_vector_orthonormal!(
    ::Euclidean{Tuple{N},ℝ},
    Y,
    ::Any,
    c,
    ::RealNumbers,
) where {N}
    # this method is defined just to skip a reshape
    copyto!(Y, c)
    return Y
end
function get_vector_orthonormal!(M::Euclidean, Y, ::Any, c, ::RealNumbers)
    S = representation_size(M)
    copyto!(Y, reshape(c, S))
    return Y
end
function get_vector_diagonalizing!(
    M::Euclidean,
    Y,
    ::Any,
    c,
    B::DiagonalizingOrthonormalBasis,
)
    S = representation_size(M)
    copyto!(Y, reshape(c, S))
    return Y
end
function get_vector_induced_basis!(M::Euclidean, Y, ::Any, c, B::InducedBasis)
    S = representation_size(M)
    copyto!(Y, reshape(c, S))
    return Y
end
function get_vector_orthonormal!(M::Euclidean{<:Tuple,ℂ}, Y, ::Any, c, ::ComplexNumbers)
    S = representation_size(M)
    N = div(length(c), 2)
    copyto!(Y, reshape(c[1:N] + im * c[(N + 1):end], S))
    return Y
end
function get_vector_diagonalizing!(
    M::Euclidean{<:Tuple,ℂ},
    Y,
    ::Any,
    c,
    ::DiagonalizingOrthonormalBasis{ℂ},
)
    S = representation_size(M)
    N = div(length(c), 2)
    copyto!(Y, reshape(c[1:N] + im * c[(N + 1):end], S))
    return Y
end
@doc raw"""
    injectivity_radius(M::Euclidean)

Return the injectivity radius on the [`Euclidean`](@ref) `M`, which is ``∞``.
"""
injectivity_radius(::Euclidean) = Inf

@doc raw"""
    inner(M::Euclidean, p, X, Y)

Compute the inner product on the [`Euclidean`](@ref) `M`, which is just
the inner product on the real-valued or complex valued vector space
of arrays (or tensors) of size ``n_1 × n_2  ×  …  × n_i``, i.e.

````math
g_p(X,Y) = \sum_{k ∈ I} \overline{X}_{k} Y_{k},
````

where ``I`` is the set of vectors ``k ∈ ℕ^i``, such that for all

``i ≤ j ≤ i`` it holds ``1 ≤ k_j ≤ n_j`` and ``\overline{\cdot}`` denotes the complex conjugate.

For the special case of ``i ≤ 2``, i.e. matrices and vectors, this simplifies to

````math
g_p(X,Y) = X^{\mathrm{H}}Y,
````

where ``\cdot^{\mathrm{H}}`` denotes the Hermitian, i.e. complex conjugate transposed.
"""
inner(::Euclidean, ::Any...)
@inline inner(::Euclidean, p, X, Y) = dot(X, Y)
@inline function inner(
    ::MetricManifold{𝔽,<:AbstractManifold,EuclideanMetric},
    p,
    X,
    Y,
) where {𝔽}
    return dot(X, Y)
end

function inverse_local_metric(
    M::MetricManifold{𝔽,<:AbstractManifold,EuclideanMetric},
    p,
    B::InducedBasis{𝔽,TangentSpaceType,<:RetractionAtlas},
) where {𝔽}
    return local_metric(M, p, B)
end
function inverse_local_metric(
    M::Euclidean,
    p,
    B::InducedBasis{𝔽,TangentSpaceType,<:RetractionAtlas},
) where {𝔽}
    return local_metric(M, p, B)
end

"""
    is_flat(::Euclidean)

Return true. [`Euclidean`](@ref) is a flat manifold.
"""
is_flat(M::Euclidean) = true

function jacobi_field(::Euclidean{Tuple{}}, p, q, t, X, β::Tβ) where {Tβ}
    return X
end

function local_metric(
    ::MetricManifold{𝔽,<:AbstractManifold,EuclideanMetric},
    p,
    B::InducedBasis{𝔽,TangentSpaceType,<:RetractionAtlas},
) where {𝔽}
    return Diagonal(ones(SVector{size(p, 1),eltype(p)}))
end
function local_metric(
    ::Euclidean,
    p,
    B::InducedBasis{𝔽,TangentSpaceType,<:RetractionAtlas},
) where {𝔽}
    return Diagonal(ones(SVector{size(p, 1),eltype(p)}))
end

@doc raw"""
    log(M::Euclidean, p, q)

Compute the logarithmic map on the [`Euclidean`](@ref) `M` from `p` to `q`,
which in this case is just
````math
\log_p q = q-p.
````
"""
Base.log(::Euclidean, ::Any...)
Base.log(::Euclidean{Tuple{}}, p::Number, q::Number) = q - p
Base.log(::Euclidean, p, q) = q .- p

log!(::Euclidean, X, p, q) = (X .= q .- p)

function log_local_metric_density(
    ::MetricManifold{𝔽,<:AbstractManifold,EuclideanMetric},
    p,
    ::InducedBasis{𝔽,TangentSpaceType,<:RetractionAtlas},
) where {𝔽}
    return zero(eltype(p))
end

@generated _product_of_dimensions(::Euclidean{N}) where {N} = prod(N.parameters)

"""
    manifold_dimension(M::Euclidean)

Return the manifold dimension of the [`Euclidean`](@ref) `M`, i.e.
the product of all array dimensions and the [`real_dimension`](https://juliamanifolds.github.io/ManifoldsBase.jl/stable/types.html#ManifoldsBase.real_dimension-Tuple{ManifoldsBase.AbstractNumbers}) of the
underlying number system.
"""
function manifold_dimension(M::Euclidean{N,𝔽}) where {N,𝔽}
    return _product_of_dimensions(M) * real_dimension(𝔽)
end
manifold_dimension(::Euclidean{Tuple{},𝔽}) where {𝔽} = real_dimension(𝔽)

"""
    manifold_volume(::Euclidean)

Return volume of the [`Euclidean`](@ref) manifold, i.e. infinity.
"""
manifold_volume(::Euclidean) = Inf

Statistics.mean(::Euclidean{Tuple{}}, x::AbstractVector{<:Number}; kwargs...) = mean(x)
function Statistics.mean(
    ::Euclidean{Tuple{}},
    x::AbstractVector{<:Number},
    w::AbstractWeights;
    kwargs...,
)
    return mean(x, w)
end
Statistics.mean(::Euclidean, x::AbstractVector; kwargs...) = mean(x)

function StatsBase.mean_and_var(
    ::Euclidean{Tuple{}},
    x::AbstractVector{<:Number};
    kwargs...,
)
    m, v = mean_and_var(x; kwargs...)
    return m, sum(v)
end
function StatsBase.mean_and_var(
    ::Euclidean{Tuple{}},
    x::AbstractVector{<:Number},
    w::AbstractWeights;
    corrected=false,
    kwargs...,
)
    m, v = mean_and_var(x, w; corrected=corrected, kwargs...)
    return m, sum(v)
end

Statistics.median(::Euclidean{Tuple{}}, x::AbstractVector{<:Number}; kwargs...) = median(x)
function Statistics.median(
    ::Euclidean{Tuple{}},
    x::AbstractVector{<:Number},
    w::AbstractWeights;
    kwargs...,
)
    return median(x, w)
end

mid_point(::Euclidean, p1, p2) = (p1 .+ p2) ./ 2
mid_point(::Euclidean{Tuple{}}, p1::Number, p2::Number) = (p1 + p2) / 2

function mid_point!(::Euclidean, q, p1, p2)
    q .= (p1 .+ p2) ./ 2
    return q
end

@doc raw"""
    norm(M::Euclidean, p, X)

Compute the norm of a tangent vector `X` at `p` on the [`Euclidean`](@ref)
`M`, i.e. since every tangent space can be identified with `M` itself
in this case, just the (Frobenius) norm of `X`.
"""
LinearAlgebra.norm(::Euclidean, ::Any, X) = norm(X)
LinearAlgebra.norm(::MetricManifold{ℝ,<:AbstractManifold,EuclideanMetric}, p, X) = norm(X)

function project!(
    ::EmbeddedManifold{𝔽,Euclidean{nL,𝔽},Euclidean{mL,𝔽2}},
    q,
    p,
) where {nL,mL,𝔽,𝔽2}
    n = size(p)
    ln = length(n)
    m = size(q)
    lm = length(m)
    (length(n) < length(m)) && throw(
        DomainError(
            "Invalid embedding, since Euclidean dimension ($(n)) is longer than embedding dimension $(m).",
        ),
    )
    any(n .< m[1:ln]) && throw(
        DomainError(
            "Invalid embedding, since Euclidean dimension ($(n)) has entry larger than embedding dimensions ($(m)).",
        ),
    )
    #  fill q with the „top left edge“ of p.
    q .= p[map(i -> Base.OneTo(i), m)..., ntuple(_ -> 1, lm - ln)...]
    return q
end

"""
    parallel_transport_along(M::Euclidean, p, X, c)

the parallel transport on [`Euclidean`](@ref) is the identiy, i.e. returns `X`.
"""
parallel_transport_along(::Euclidean, ::Any, X, c::AbstractVector) = X
parallel_transport_along!(::Euclidean, Y, ::Any, X, c::AbstractVector) = copyto!(Y, X)

"""
    parallel_transport_direction(M::Euclidean, p, X, d)

the parallel transport on [`Euclidean`](@ref) is the identiy, i.e. returns `X`.
"""
parallel_transport_direction(::Euclidean, ::Any, X, ::Any) = X
parallel_transport_direction!(::Euclidean, Y, ::Any, X, ::Any) = copyto!(Y, X)

"""
    parallel_transport_to(M::Euclidean, p, X, q)

the parallel transport on [`Euclidean`](@ref) is the identiy, i.e. returns `X`.
"""
parallel_transport_to(::Euclidean, ::Any, X, ::Any) = X
parallel_transport_to!(::Euclidean, Y, ::Any, X, ::Any) = copyto!(Y, X)

@doc raw"""
    project(M::Euclidean, p)

Project an arbitrary point `p` onto the [`Euclidean`](@ref) manifold `M`, which
is of course just the identity map.
"""
project(::Euclidean, ::Any)
project(::Euclidean{Tuple{}}, p::Number) = p

project!(::Euclidean, q, p) = copyto!(q, p)

"""
    project(M::Euclidean, p, X)

Project an arbitrary vector `X` into the tangent space of a point `p` on the
[`Euclidean`](@ref) `M`, which is just the identity, since any tangent
space of `M` can be identified with all of `M`.
"""
project(::Euclidean, ::Any, ::Any)
project(::Euclidean{Tuple{}}, ::Number, X::Number) = X

project!(::Euclidean, Y, p, X) = copyto!(Y, X)

function Random.rand!(
    rng::AbstractRNG,
    ::Euclidean,
    pX;
    σ=one(eltype(pX)),
    vector_at=nothing,
)
    pX .= randn(rng, eltype(pX), size(pX)) .* σ
    return pX
end

"""
    representation_size(M::Euclidean)

Return the array dimensions required to represent an element on the
[`Euclidean`](@ref) `M`, i.e. the vector of all array dimensions.
"""
@generated representation_size(::Euclidean{N}) where {N} = size_to_tuple(N)
@generated representation_size(::Euclidean{Tuple{}}) = ()

function retract(M::Euclidean{Tuple{}}, p::Number, q::Number)
    return retract(M, p, q, ExponentialRetraction())
end
function retract(M::Euclidean{Tuple{}}, p::Number, q::Number, ::ExponentialRetraction)
    return exp(M, p, q)
end

@doc raw"""
    riemann_tensor(M::Euclidean, p, X, Y, Z)

Compute the Riemann tensor ``R(X,Y)Z`` at point `p` on [`Euclidean`](@ref) manifold `M`.
Its value is always the zero tangent vector.
````
"""
riemann_tensor(M::Euclidean, p, X, Y, Z)

function riemann_tensor!(::Euclidean, Xresult, p, X, Y, Z)
    return fill!(Xresult, 0)
end

function Base.show(io::IO, ::Euclidean{N,𝔽}) where {N,𝔽}
    return print(io, "Euclidean($(join(N.parameters, ", ")); field = $(𝔽))")
end
#
# Vector Transport
#
# The following functions are defined on layer 1 already, since
# a) its independent of the transport or retraction method
# b) no amibuities occur
# c) Euclidean is so basic, that these are plain defaults
#
function vector_transport_along(
    ::Euclidean,
    ::Any,
    X,
    ::AbstractVector,
    method::AbstractVectorTransportMethod,
)
    return X
end
function vector_transport_along!(
    M::Euclidean,
    Y,
    p,
    X,
    ::AbstractVector,
    ::AbstractVectorTransportMethod=default_vector_transport_method(M, typeof(p)),
)
    return copyto!(Y, X)
end
function vector_transport_direction(
    M::Euclidean,
    p,
    X,
    ::Any,
    ::AbstractVectorTransportMethod=default_vector_transport_method(M, typeof(p)),
    ::AbstractRetractionMethod=default_retraction_method(M, typeof(p)),
)
    return X
end
function vector_transport_direction!(
    M::Euclidean,
    Y,
    p,
    X,
    ::Any,
    ::AbstractVectorTransportMethod=default_vector_transport_method(M, typeof(p)),
    ::AbstractRetractionMethod=default_retraction_method(M, typeof(p)),
)
    return copyto!(Y, X)
end
"""
    vector_transport_to(M::Euclidean, p, X, q, ::AbstractVectorTransportMethod)

Transport the vector `X` from the tangent space at `p` to the tangent space at `q`
on the [`Euclidean`](@ref) `M`, which simplifies to the identity.
"""
vector_transport_to(::Euclidean, ::Any, ::Any, ::Any, ::AbstractVectorTransportMethod)
function vector_transport_to(
    M::Euclidean,
    p,
    X,
    ::Any,
    ::AbstractVectorTransportMethod=default_vector_transport_method(M, typeof(p)),
    ::AbstractRetractionMethod=default_retraction_method(M, typeof(p)),
)
    return X
end

function vector_transport_to!(
    M::Euclidean,
    Y,
    p,
    X,
    ::Any,
    ::AbstractVectorTransportMethod=default_vector_transport_method(M, typeof(p)),
    ::AbstractRetractionMethod=default_retraction_method(M, typeof(p)),
)
    return copyto!(Y, X)
end

Statistics.var(::Euclidean, x::AbstractVector; kwargs...) = sum(var(x; kwargs...))
function Statistics.var(::Euclidean, x::AbstractVector{<:Number}, m::Number; kwargs...)
    return sum(var(x; mean=m, kwargs...))
end

@doc raw"""
<<<<<<< HEAD
    Y = Weingarten(M::Euclidean, p, X, V)
    Weingarten!(M::Euclidean, Y, p, X, V)

Compute the Weingarten map ``\mathcal W_p`` at `p` on the [`Euclidean`](@ref) `M` with respect to the
tangent vector ``X \in T_p\mathcal M`` and the normal vector ``V \in N_p\mathcal M``.

Since this a flat space by itself, the result is always the zero tangent vector.
"""
Weingarten(::Euclidean, p, X, V)

Weingarten!(::Euclidean, Y, p, X, V) = fill!(Y, 0)
=======
    volume_density(M::Euclidean, p, X)

Return volume density function of [`Euclidean`](@ref) manifold `M`, i.e. 1.
"""
function volume_density(::Euclidean, p, X)
    return one(eltype(X))
end
>>>>>>> a0c70ace

"""
    zero_vector(M::Euclidean, x)

Return the zero vector in the tangent space of `x` on the [`Euclidean`](@ref)
`M`, which here is just a zero filled array the same size as `x`.
"""
zero_vector(::Euclidean, ::Any...)
zero_vector(::Euclidean{Tuple{}}, p::Number) = zero(p)

zero_vector!(::Euclidean, v, ::Any) = fill!(v, 0)<|MERGE_RESOLUTION|>--- conflicted
+++ resolved
@@ -717,7 +717,15 @@
 end
 
 @doc raw"""
-<<<<<<< HEAD
+    volume_density(M::Euclidean, p, X)
+
+Return volume density function of [`Euclidean`](@ref) manifold `M`, i.e. 1.
+"""
+function volume_density(::Euclidean, p, X)
+    return one(eltype(X))
+end
+
+@doc raw"""
     Y = Weingarten(M::Euclidean, p, X, V)
     Weingarten!(M::Euclidean, Y, p, X, V)
 
@@ -729,15 +737,6 @@
 Weingarten(::Euclidean, p, X, V)
 
 Weingarten!(::Euclidean, Y, p, X, V) = fill!(Y, 0)
-=======
-    volume_density(M::Euclidean, p, X)
-
-Return volume density function of [`Euclidean`](@ref) manifold `M`, i.e. 1.
-"""
-function volume_density(::Euclidean, p, X)
-    return one(eltype(X))
-end
->>>>>>> a0c70ace
 
 """
     zero_vector(M::Euclidean, x)
