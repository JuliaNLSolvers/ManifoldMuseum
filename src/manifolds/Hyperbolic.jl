@doc raw"""
    Hyperbolic{N} <: Manifold

The hyperbolic space $ℍ^n$ represented by $n+1$-Tuples, i.e. in by
vectors in $ℝ^{n+1}$ using the Minkowsi metric, i.e.

```math
ℍ^n = \Bigl\{x ∈ ℝ^{n+1}
\ \Big|\ ⟨x,x⟩_{\mathrm{M}}= -x_{n+1}^2
+ \displaystyle\sum_{k=1}^n x_k^2 = -1, x_{n+1} > 0\Bigr\},
```

where $⟨\cdot,\cdot⟩_{\mathrm{M}}$ denotes the [`minkowski_dot`](@ref)
is Minkowski inner product. The tangent space $T_x ℍ^n$ is given by

````math
T_x ℍ^n :eqq \bigl\{
v ∈ ℝ^{n+1} \ \bigl |\ ⟨x,v⟩_{\mathrm{M}} = 0
\bigr\}.
````
The Minkowski inner product inntroduces the [`MinkowskiMetric`](@ref), which is
a Riemannian metric on the tangent bundle $T ℍ^n$.

# Constructor

    Hyperbolic(n)

Generate the $ℍ^{n} ⊂ ℝ^{n+1}$
"""
struct Hyperbolic{N} <: Manifold end

Hyperbolic(n::Int) = Hyperbolic{n}()

@doc raw"""
    MinkowskiMetric <: LorentzMetric

The Minkowski metric is a [`LorentzMetric`](@ref) with, i.e.

````math
⟨a,b⟩_{\mathrm{M}} = -a_{n+1}b_{n+1} +
\displaystyle\sum_{k=1}^n a_kb_k.
````
It is also the default metric e.g. for the [`Hyperbolic`](@ref) space.

!!! note
    While the `MinkowskiMetric` itself is not positive definite in the whole embedded space,
    it is positive definite when restricted to a tangent space $T_xℳ$,
    $x ∈ ℳ$, of the [`Hyperbolic`](@ref) space $ℳ$.
"""
struct MinkowskiMetric <: LorentzMetric end

"""
    check_manifold_point(M::Hyperbolic, x; kwargs...)

Check whether `x` is a valid point on the [`Hyperbolic`](@ref) `M`, i.e. is a vector with
[`minkowski_dot`](@ref) -1. The tolerance for the last test can be set using the `kwargs...`.
"""
function check_manifold_point(M::Hyperbolic, x; kwargs...)
    if size(x) != representation_size(M)
        return DomainError(
            size(x),
            "The point $(x) does not lie on $(M), since its size is not $(representation_size(M)).",
        )
    end
    if !isapprox(minkowski_dot(x, x), -1.0; kwargs...)
        return DomainError(
            minkowski_dot(x, x),
            "The point $(x) does not lie on $(M) since its Minkowski inner product is not -1.",
        )
    end
    return nothing
end

"""
    check_tangent_vector(M::Hyperbolic, x, v; kwargs... )

Check whether `v` is a tangent vector to `x` on the [`Hyperbolic`](@ref) `M`, i.e.
after [`check_manifold_point`](@ref)`(M,x)`, `v` has to be of same dimension as `x`
and orthogonal to `x` with respect to [`minkowski_dot`](@ref).
The tolerance for the last test can be set using the `kwargs...`.
"""
function check_tangent_vector(M::Hyperbolic, x, v; kwargs...)
    perr = check_manifold_point(M, x)
    perr === nothing || return perr
    if size(v) != representation_size(M)
        return DomainError(
            size(v),
            "The vector $(v) is not a tangent to a point on $M since its size does not match $(representation_size(M)).",
        )
    end
    if !isapprox(minkowski_dot(x, v), 0.0; kwargs...)
        return DomainError(
            abs(minkowski_dot(x, v)),
            "The vector $(v) is not a tangent vector to $(x) on $(M), since it is not orthogonal (with respect to the Minkowski inner product) in the embedding.",
        )
    end
    return nothing
end

@doc raw"""
    distance(M::Hyperbolic, x, y)

Compute the distance on the [`Hyperbolic`](@ref) `M`, which reads

````math
d_{ℍ^n}(x,y) = \operatorname{acosh}( - ⟨x, y⟩_{\mathrm{M}}),
````

where $⟨\cdot,\cdot⟩_{\mathrm{M}}$ denotes the [`minkowski_dot`](@ref).
"""
distance(M::Hyperbolic, x, y) = acosh(max(-minkowski_dot(x, y), 1.0))

@doc raw"""
    exp(M::Hyperbolic, x, v)

Compute the exponential map on the [`Hyperbolic`](@ref) space $ℍ^n$ eminating
from `x` towards `v`, which is optionally scaled by `t`. The formula reads

````math
\exp_x v = \cosh(\sqrt{⟨v,v⟩_{\mathrm{M}}})x
+ \sinh(\sqrt{⟨v,v⟩_{\mathrm{M}}})\frac{v}{\sqrt{⟨v,v⟩_{\mathrm{M}}}},
````

where $⟨\cdot,\cdot⟩_{\mathrm{M}}$ denotes the [`minkowski_dot`](@ref).
"""
exp(::Hyperbolic, ::Any...)

function exp!(M::Hyperbolic, y, x, v)
    vn = sqrt(max(minkowski_dot(v, v), 0.0))
    vn < eps(eltype(x)) && return copyto!(y, x)
    return copyto!(y, cosh(vn) * x + sinh(vn) / vn * v)
end

flat!(M::Hyperbolic, v::CoTFVector, x, w::TFVector) = copyto!(v, w)

@doc raw"""
    injectivity_radius(M::Hyperbolic[, x])

Return the injectivity radius on the [`Hyperbolic`](@ref), which is always $\infty$.
"""
injectivity_radius(H::Hyperbolic, args...) = Inf

@doc raw"""
    inner(M::Hyperbolic, x, v, w)

Compute the Riemannian inner product for two tangent vectors `v` and `w`
from $T_x ℍ^n$ of the [`Hyperbolic`](@ref) space $ℍ^n$ given by
$⟨w, v⟩_{\mathrm{M}}$ the [`minkowski_dot`](@ref) Minkowski
inner product on $ℝ^{n+1}$.
"""
@inline inner(M::Hyperbolic, x, w, v) = minkowski_dot(w, v)

is_default_metric(::Hyperbolic, ::MinkowskiMetric) = Val(true)

@doc raw"""
    log(M::Hyperbolic, x, y)

Compute the logarithmic map on the [`Hyperbolic`](@ref) space $ℍ^n$, the tangent
vector representing the [`geodesic`](@ref) starting from `x`
reaches `y` after time 1 on the [`Hyperbolic`](@ref) space `M`.
The formula reads for $x ≠ y$

```math
\log_x y = d_{ℍ^n}(x,y)
\frac{y-⟨x,y⟩_{\mathrm{M}} x}{\lVert y-⟨x,y⟩_{\mathrm{M}} x \rVert_2}
```
and is zero otherwise.
"""
log(::Hyperbolic, ::Any...)

function log!(M::Hyperbolic, v, x, y)
    scp = minkowski_dot(x, y)
    w = y + scp * x
    wn = sqrt(max(scp .^ 2 - 1, 0.0))
    wn < eps(eltype(x)) && return zero_tangent_vector!(M, v, x)
    v .= acosh(max(1.0, -scp)) / wn .* w
    return v
end

@doc raw"""
    minkowski_dot(a,b)
Compute the Minkowski inner product of two Vectors `a` and `b` of same length
`n+1`, i.e.

````math
⟨a,b⟩_{\mathrm{M}} = -a_{n+1}b_{n+1} + \displaystyle\sum_{k=1}^n a_kb_k.
````
"""
function minkowski_dot(a::AbstractVector, b::AbstractVector)
    return -a[end] * b[end] + sum(a[1:end-1] .* b[1:end-1])
end

@doc raw"""
    manifold_dimension(H::Hyperbolic)

Return the dimension of the hyperbolic space manifold $ℍ^n$, i.e. $n$.
"""
manifold_dimension(::Hyperbolic{N}) where {N} = N

"""
    mean(
        M::Hyperbolic,
        x::AbstractVector,
        [w::AbstractWeights,]
        method = CyclicProximalPointEstimationMethod();
        kwargs...,
    )

Compute the Riemannian [`mean`](@ref mean(M::Manifold, args...)) of `x` on the
[`Hyperbolic`](@ref) space using [`CyclicProximalPointEstimation`](@ref).
"""
mean(::Hyperbolic, ::Any...)

function mean!(M::Hyperbolic, y, x::AbstractVector, w::AbstractVector; kwargs...)
    return mean!(M, y, x, w, CyclicProximalPointEstimation(); kwargs...)
end

@doc raw"""
    project_tangent(M::Hyperbolic, x, v)

Perform an orthogonal projection with respect to the Minkowski inner product of `v` onto
the tangent space at `x` of the [`Hyperbolic`](@ref) space `M`.

The formula reads
````math
w = v + ⟨x,v⟩_{\mathrm{M}} x,
````
where $⟨\cdot, \cdot⟩_{\mathrm{M}}$ denotes the Minkowski inner
product in the embedding, see [`minkowski_dot`](@ref).
"""
project_tangent(::Hyperbolic, ::Any...)

project_tangent!(::Hyperbolic, w, x, v) = (w .= v .+ minkowski_dot(x, v) .* x)

@doc raw"""
    representation_size(M::Hyperbolic)

Return the representation size on the [`Hyperbolic`](@ref), i.e. for the `n`-diomensional
hyperbolic manifold the dimention of the embedding, i.e. `n+1`.
"""
@generated representation_size(::Hyperbolic{N}) where {N} = (N + 1,)

sharp!(M::Hyperbolic, v::TFVector, x, w::CoTFVector) = copyto!(v, w)

<<<<<<< HEAD
@doc raw"""
=======
show(io::IO, ::Hyperbolic{N}) where {N} = print(io, "Hyperbolic($(N))")

@doc doc"""
>>>>>>> ef9487c0
    vector_transport_to(M::Hyperbolic, x, v, y, ::ParallelTransport)

Compute the paralllel transport of the `v` from the tangent space at `x` on the
[`Hyperbolic`](@ref) space $ℍ^n$ to the tangent at `y` along the [`geodesic`](@ref)
connecting `x` and `y`. The formula reads

````math
𝒫_{y←x}(v) = v - \frac{⟨\log_xy,v⟩_x}{d^2_{ℍ^n}(x,y)}
\bigl(\log_xy + \log_yx \bigr).
````
"""
vector_transport_to(::Hyperbolic, ::Any, ::Any, ::Any, ::ParallelTransport)

function vector_transport_to!(M::Hyperbolic, vto, x, v, y, ::ParallelTransport)
    w = log(M, x, y)
    wn = norm(M, x, w)
    wn < eps(eltype(x + y)) && return copyto!(vto, v)
    return copyto!(vto, v - (inner(M, x, w, v) * (w + log(M, y, x)) / wn^2))
end

@doc raw"""
    zero_tangent_vector(M::Hyperbolic, x)

Return the zero vector from the tangent space at `x` of the [`Hyperbolic`](@ref) `M`.
"""
zero_tangent_vector(::HybridArray, ::Any...)

zero_tangent_vector!(M::Hyperbolic, v, x) = fill!(v, 0)<|MERGE_RESOLUTION|>--- conflicted
+++ resolved
@@ -242,13 +242,9 @@
 
 sharp!(M::Hyperbolic, v::TFVector, x, w::CoTFVector) = copyto!(v, w)
 
-<<<<<<< HEAD
-@doc raw"""
-=======
 show(io::IO, ::Hyperbolic{N}) where {N} = print(io, "Hyperbolic($(N))")
 
-@doc doc"""
->>>>>>> ef9487c0
+@doc raw"""
     vector_transport_to(M::Hyperbolic, x, v, y, ::ParallelTransport)
 
 Compute the paralllel transport of the `v` from the tangent space at `x` on the
