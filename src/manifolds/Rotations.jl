@doc raw"""
    Rotations{N} <: AbstractManifold{ℝ}

The manifold of rotation matrices of sice ``n × n``, i.e.
real-valued orthogonal matrices with determinant ``+1``.

# Constructor

    Rotations(n)

Generate the manifold of ``ℝ^{n × n}`` rotation matrices.
"""
const Rotations{n} = GeneralUnitaryMatrices{n,ℝ,DeterminantOneMatrices}

Rotations(n::Int) = Rotations{n}()

"""
    NormalRotationDistribution(M::Rotations, d::Distribution, x::TResult)

Distribution that returns a random point on the manifold [`Rotations`](@ref)
`M`. Random point is generated using base distribution `d` and the type
of the result is adjusted to `TResult`.

See [`normal_rotation_distribution`](@ref) for details.
"""
struct NormalRotationDistribution{TResult,TM<:Rotations,TD<:Distribution} <:
       MPointDistribution{TM}
    manifold::TM
    distr::TD
end

function NormalRotationDistribution(
    M::Rotations,
    d::Distribution,
    x::TResult,
) where {TResult}
    return NormalRotationDistribution{TResult,typeof(M),typeof(d)}(M, d)
end

@doc raw"""
    angles_4d_skew_sym_matrix(A)

The Lie algebra of [`Rotations(4)`](@ref) in $ℝ^{4 × 4}$, $𝔰𝔬(4)$, consists of $4 × 4$
skew-symmetric matrices. The unique imaginary components of their eigenvalues are the
angles of the two plane rotations. This function computes these more efficiently than
`eigvals`.

By convention, the returned values are sorted in decreasing order
(corresponding to the same ordering of _angles_ as
[`cos_angles_4d_rotation_matrix`](@ref)).
"""
function angles_4d_skew_sym_matrix(A)
    @assert size(A) == (4, 4)
    @inbounds begin
        halfb = (A[1, 2]^2 + A[1, 3]^2 + A[2, 3]^2 + A[1, 4]^2 + A[2, 4]^2 + A[3, 4]^2) / 2
        c = (A[1, 2] * A[3, 4] - A[1, 3] * A[2, 4] + A[1, 4] * A[2, 3])^2
    end
    sqrtdisc = sqrt(halfb^2 - c)
    return sqrt(halfb + sqrtdisc), sqrt(halfb - sqrtdisc)
end

@doc raw"""
    cos_angles_4d_rotation_matrix(R)

4D rotations can be described by two orthogonal planes that are unchanged by
the action of the rotation (vectors within a plane rotate only within the
plane). The cosines of the two angles $α,β$ of rotation about these planes may be
obtained from the distinct real parts of the eigenvalues of the rotation
matrix. This function computes these more efficiently by solving the system

```math
\begin{aligned}
\cos α + \cos β &= \frac{1}{2} \operatorname{tr}(R)\\
\cos α + \cos β &= \frac{1}{8} \operatorname{tr}(R)^2
                 - \frac{1}{16} \operatorname{tr}((R - R^T)^2) - 1.
\end{aligned}
```

By convention, the returned values are sorted in increasing order. See
[`angles_4d_skew_sym_matrix`](@ref).
"""
function cos_angles_4d_rotation_matrix(R)
    a = tr(R)
    b = sqrt(clamp(2 * dot(transpose(R), R) - a^2 + 8, 0, Inf))
    return ((a + b) / 4, (a - b) / 4)
end

@doc raw"""
    exp(M::Rotations, p, X)

Compute the exponential map on the [`Rotations`](@ref) from `p` into direction
`X`, i.e.

````math
\exp_p X = p \operatorname{Exp}(X),
````

For different sizes, like ``n=2,3,4`` there is specialised implementations

The algorithm used is a more numerically stable form of those proposed in
[^Gallier2002] and [^Andrica2013].

[^Gallier2002]:
    > Gallier J.; Xu D.; Computing exponentials of skew-symmetric matrices
    > and logarithms of orthogonal matrices.
    > International Journal of Robotics and Automation (2002), 17(4), pp. 1-11.
    > [pdf](http://citeseerx.ist.psu.edu/viewdoc/summary?doi=10.1.1.35.3205).

[^Andrica2013]:
    > Andrica D.; Rohan R.-A.; Computing the Rodrigues coefficients of the
    > exponential map of the Lie groups of matrices.
    > Balkan Journal of Geometry and Its Applications (2013), 18(2), pp. 1-2.
    > [pdf](https://www.emis.de/journals/BJGA/v18n2/B18-2-an.pdf).
"""
exp(::Rotations, ::Any...)
function exp(M::Rotations{2}, p::SMatrix, X::SMatrix)
    θ = get_coordinates(M, p, X, DefaultOrthogonalBasis())[1]
    sinθ, cosθ = sincos(θ)
    return p * SA[cosθ -sinθ; sinθ cosθ]
end

exp!(::Rotations, q, p, X) = copyto!(q, p * exp(X))
function exp!(M::Rotations{2}, q, p, X)
    @assert size(q) == (2, 2)
    θ = get_coordinates(M, p, X, DefaultOrthogonalBasis())[1]
    sinθ, cosθ = sincos(θ)
    return copyto!(q, p * SA[cosθ -sinθ; sinθ cosθ])
end
function exp!(M::Rotations{3}, q, p, X)
    θ = norm(M, p, X) / sqrt(2)
    if θ ≈ 0
        a = 1 - θ^2 / 6
        b = θ / 2
    else
        a = sin(θ) / θ
        b = (1 - cos(θ)) / θ^2
    end
    pinvq = I + a .* X .+ b .* (X^2)
    return copyto!(q, p * pinvq)
end
function exp!(::Rotations{4}, q, p, X)
    T = eltype(X)
    α, β = angles_4d_skew_sym_matrix(X)
    sinα, cosα = sincos(α)
    sinβ, cosβ = sincos(β)
    α² = α^2
    β² = β^2
    Δ = β² - α²
    if !isapprox(Δ, 0; atol=1e-6)  # Case α > β ≥ 0
        sincα = sinα / α
        sincβ = β == 0 ? one(T) : sinβ / β
        a₀ = (β² * cosα - α² * cosβ) / Δ
        a₁ = (β² * sincα - α² * sincβ) / Δ
        a₂ = (cosα - cosβ) / Δ
        a₃ = (sincα - sincβ) / Δ
    elseif α == 0 # Case α = β = 0
        a₀ = one(T)
        a₁ = one(T)
        a₂ = T(1 / 2)
        a₃ = T(1 / 6)
    else  # Case α ⪆ β ≥ 0, α ≠ 0
        sincα = sinα / α
        r = β / α
        c = 1 / (1 + r)
        d = α * (α - β) / 2
        if α < 1e-2
            e = @evalpoly(α², T(1 / 3), T(-1 / 30), T(1 / 840), T(-1 / 45360))
        else
            e = (sincα - cosα) / α²
        end
        a₀ = (α * sinα + (1 + r - d) * cosα) * c
        a₁ = ((3 - d) * sincα - (2 - r) * cosα) * c
        a₂ = (sincα - (1 - r) / 2 * cosα) * c
        a₃ = (e + (1 - r) * (e - sincα / 2)) * c
    end

    X² = X * X
    X³ = X² * X
    pinvq = a₀ * I + a₁ .* X .+ a₂ .* X² .+ a₃ .* X³
    return copyto!(q, p * pinvq)
end

# from https://github.com/JuliaManifolds/Manifolds.jl/issues/453#issuecomment-1046057557
function _get_tridiagonal_elements(trian)
    N = size(trian, 1)
    res = zeros(N)
    down = true
    for i in 1:N
        if i == N && down
            elem = 0
        else
            elem = trian[i + (down ? +1 : -1), i]
        end
        if elem ≈ 0
            res[i] = 0
        else
            res[i] = elem
            down = !down
        end
    end
    return res
end

function _ev_diagonal(tridiagonal_elements, unitary, evec, evals, fill_at; i)
    a = unitary[:, i]
    b = unitary[:, i + 1]
    evec[fill_at.x] = [-b a] * [a b]' ./ sqrt(2)
    evals[fill_at.x] = 0
    return fill_at.x += 1
end

function _ev_offdiagonal(tridiagonal_elements, unitary, evec, evals, fill_at; i, j)
    a = unitary[:, i]
    b = unitary[:, i + 1]
    c = unitary[:, j]
    d = unitary[:, j + 1]
    ref = hcat(a, b, c, d)' ./ 2

    evec[fill_at.x] = [-c -d a b] * ref
    evals[fill_at.x] = (tridiagonal_elements[i] - tridiagonal_elements[j])^2 / 4
    fill_at.x += 1
    evec[fill_at.x] = [-c d a -b] * ref
    evals[fill_at.x] = (tridiagonal_elements[i] + tridiagonal_elements[j])^2 / 4
    fill_at.x += 1
    evec[fill_at.x] = [-d -c b a] * ref
    evals[fill_at.x] = (tridiagonal_elements[i] + tridiagonal_elements[j])^2 / 4
    fill_at.x += 1
    evec[fill_at.x] = [d -c b -a] * ref
    evals[fill_at.x] = (tridiagonal_elements[i] - tridiagonal_elements[j])^2 / 4
    return fill_at.x += 1
end

function _ev_zero(tridiagonal_elements, unitary, evec, evals, fill_at; i)
    N = size(unitary, 1)
    ref = unitary[:, i]
    for idx in 1:(i - 1)
        rup = ref * unitary[:, idx]'
        evec[fill_at.x] = (rup - rup') ./ sqrt(2)
        evals[fill_at.x] = tridiagonal_elements[idx]^2 / 4
        fill_at.x += 1
    end
    return (values=evals, vectors=evec)
end

function get_basis_diagonalizing(
    M::Rotations{N},
    p,
    B::DiagonalizingOrthonormalBasis{ℝ},
) where {N}
    decomp = schur(B.frame_direction)
    decomp = ordschur(decomp, map(v -> norm(v) > eps(eltype(p)), decomp.values))

    trian_elem = _get_tridiagonal_elements(decomp.T)
    unitary = decomp.Z
    evec = Vector{typeof(B.frame_direction)}(undef, manifold_dimension(M))
    evals = Vector{eltype(B.frame_direction)}(undef, manifold_dimension(M))
    i = 1
    fill_at = Ref(1)
    while i <= N
        if trian_elem[i] == 0
            evs = _ev_zero(trian_elem, unitary, evec, evals, fill_at; i=i)
            i += 1
        else
            evs = _ev_diagonal(trian_elem, unitary, evec, evals, fill_at, i=i)
            j = 1
            while j < i
                # the zero case should have been handled earlier
                @assert trian_elem[j] != 0
                evs = _ev_offdiagonal(trian_elem, unitary, evec, evals, fill_at, i=i, j=j)
                j += 2
            end
            i += 2
        end
    end
    return CachedBasis(B, evals, evec)
end

@doc raw"""
<<<<<<< HEAD
    injectivity_radius(M::Rotations, ::PolarRetraction)
=======
    get_coordinates(M::Rotations, p, X)

Extract the unique tangent vector components $X^i$ at point `p` on [`Rotations`](@ref)
$\mathrm{SO}(n)$ from the matrix representation `X` of the tangent
vector.

The basis on the Lie algebra $𝔰𝔬(n)$ is chosen such that
for $\mathrm{SO}(2)$, $X^1 = θ = X_{21}$ is the angle of rotation, and
for $\mathrm{SO}(3)$, $(X^1, X^2, X^3) = (X_{32}, X_{13}, X_{21}) = θ u$ is the
angular velocity and axis-angle representation, where $u$ is the unit vector
along the axis of rotation.

For $\mathrm{SO}(n)$ where $n ≥ 4$, the additional elements of $X^i$ are
$X^{j (j - 3)/2 + k + 1} = X_{jk}$, for $j ∈ [4,n], k ∈ [1,j)$.
"""
get_coordinates(::Rotations, ::Any...)
get_coordinates(::Rotations{2}, p, X, ::DefaultOrthogonalBasis{ℝ,TangentSpaceType}) = [X[2]]
function get_coordinates(
    ::Rotations{2},
    p::SMatrix,
    X::SMatrix,
    ::DefaultOrthogonalBasis{ℝ,TangentSpaceType},
)
    return SA[X[2]]
end

function get_coordinates_orthogonal(M::Rotations, p, X, N)
    Y = allocate_result(M, get_coordinates, p, X, DefaultOrthogonalBasis(N))
    return get_coordinates_orthogonal!(M, Y, p, X, N)
end

function get_coordinates_orthogonal!(::Rotations{2}, Xⁱ, p, X, ::RealNumbers)
    Xⁱ[1] = X[2]
    return Xⁱ
end
function get_coordinates_orthogonal!(::Rotations{N}, Xⁱ, p, X, ::RealNumbers) where {N}
    @inbounds begin
        Xⁱ[1] = X[3, 2]
        Xⁱ[2] = X[1, 3]
        Xⁱ[3] = X[2, 1]

        k = 4
        for i in 4:N, j in 1:(i - 1)
            Xⁱ[k] = X[i, j]
            k += 1
        end
    end
    return Xⁱ
end
function get_coordinates_orthonormal!(M::Rotations{N}, Xⁱ, p, X, num::RealNumbers) where {N}
    T = Base.promote_eltype(p, X)
    get_coordinates_orthogonal!(M, Xⁱ, p, X, num)
    Xⁱ .*= sqrt(T(2))
    return Xⁱ
end

get_embedding(::Rotations{N}) where {N} = Euclidean(N, N)

@doc raw"""
    get_vector(M::Rotations, p, Xⁱ, B::DefaultOrthogonalBasis)

Convert the unique tangent vector components `Xⁱ` at point `p` on [`Rotations`](@ref)
group $\mathrm{SO}(n)$ to the matrix representation $X$ of the tangent vector. See
[`get_coordinates`](@ref get_coordinates(::Rotations, ::Any...)) for the conventions used.
"""
get_vector(::Rotations, ::Any...)

function get_vector_orthogonal(M::Rotations, p, c, N::RealNumbers)
    Y = allocate_result(M, get_vector, p, c)
    return get_vector_orthogonal!(M, Y, p, c, N)
end
function get_vector_orthogonal(::Rotations{2}, p::SMatrix, Xⁱ, ::RealNumbers)
    return @SMatrix [0 -Xⁱ[]; Xⁱ[] 0]
end

function get_vector_orthogonal!(M::Rotations{2}, X, p, Xⁱ, N::RealNumbers)
    return get_vector_orthogonal!(M, X, p, Xⁱ[1], N)
end
function get_vector_orthogonal!(::Rotations{2}, X, p, Xⁱ::Real, ::RealNumbers)
    @assert length(X) == 4
    @inbounds begin
        X[1] = 0
        X[2] = Xⁱ
        X[3] = -Xⁱ
        X[4] = 0
    end
    return X
end
function get_vector_orthogonal!(M::Rotations{N}, X, p, Xⁱ, ::RealNumbers) where {N}
    @assert size(X) == (N, N)
    @assert length(Xⁱ) == manifold_dimension(M)
    @inbounds begin
        X[1, 1] = 0
        X[1, 2] = -Xⁱ[3]
        X[1, 3] = Xⁱ[2]
        X[2, 1] = Xⁱ[3]
        X[2, 2] = 0
        X[2, 3] = -Xⁱ[1]
        X[3, 1] = -Xⁱ[2]
        X[3, 2] = Xⁱ[1]
        X[3, 3] = 0
        k = 4
        for i in 4:N
            for j in 1:(i - 1)
                X[i, j] = Xⁱ[k]
                X[j, i] = -Xⁱ[k]
                k += 1
            end
            X[i, i] = 0
        end
    end
    return X
end

function get_vector_orthonormal(M::Rotations, p, Xⁱ, N::RealNumbers)
    return get_vector_orthogonal(M, p, Xⁱ, N) ./ sqrt(eltype(Xⁱ)(2))
end

function get_vector_orthonormal!(M::Rotations, X, p, Xⁱ, N::RealNumbers)
    T = Base.promote_eltype(p, X)
    get_vector_orthogonal!(M, X, p, Xⁱ, N)
    X ./= sqrt(T(2))
    return X
end

@doc raw"""
    injectivity_radius(M::Rotations)
    injectivity_radius(M::Rotations, p)

Return the injectivity radius on the [`Rotations`](@ref) `M`, which is globally

````math
    \operatorname{inj}_{\mathrm{SO}(n)}(p) = π\sqrt{2}.
````

    injectivity_radius(M::Rotations, p, ::PolarRetraction)
>>>>>>> 9a76bad0

Return the radius of injectivity for the [`PolarRetraction`](https://juliamanifolds.github.io/ManifoldsBase.jl/stable/retractions.html#ManifoldsBase.PolarRetraction) on the
[`Rotations`](@ref) `M` which is $\frac{π}{\sqrt{2}}$.
"""
injectivity_radius(::Rotations, ::PolarRetraction)
_injectivity_radius(::Rotations, ::PolarRetraction) = π / sqrt(2.0)

@doc raw"""
    inverse_retract(M, p, q, ::PolarInverseRetraction)

Compute a vector from the tangent space $T_p\mathrm{SO}(n)$
of the point `p` on the [`Rotations`](@ref) manifold `M`
with which the point `q` can be reached by the
[`PolarRetraction`](https://juliamanifolds.github.io/ManifoldsBase.jl/stable/retractions.html#ManifoldsBase.PolarRetraction) from the point `p` after time 1.

The formula reads
````math
\operatorname{retr}^{-1}_p(q)
= -\frac{1}{2}(p^{\mathrm{T}}qs - (p^{\mathrm{T}}qs)^{\mathrm{T}})
````

where $s$ is the solution to the Sylvester equation

$p^{\mathrm{T}}qs + s(p^{\mathrm{T}}q)^{\mathrm{T}} + 2I_n = 0.$
"""
inverse_retract(::Rotations, ::Any, ::Any, ::PolarInverseRetraction)

@doc raw"""
    inverse_retract(M::Rotations, p, q, ::QRInverseRetraction)

Compute a vector from the tangent space $T_p\mathrm{SO}(n)$ of the point `p` on the
[`Rotations`](@ref) manifold `M` with which the point `q` can be reached by the
[`QRRetraction`](https://juliamanifolds.github.io/ManifoldsBase.jl/stable/retractions.html#ManifoldsBase.QRRetraction) from the point `q` after time 1.
"""
inverse_retract(::Rotations, ::Any, ::Any, ::QRInverseRetraction)

function inverse_retract_polar!(M::Rotations, X, p, q)
    A = transpose(p) * q
    Amat = A isa StaticMatrix ? A : convert(Matrix, A)
    H = copyto!(allocate(Amat), -2I)
    try
        B = lyap(A, H)
        mul!(X, A, B)
    catch e
        if isa(e, LinearAlgebra.LAPACKException)
            throw(OutOfInjectivityRadiusError())
        else
            rethrow()
        end
    end
    return project_no_rep_change!(M, X, p, X)
end
function inverse_retract_qr!(M::Rotations{N}, X, p, q) where {N}
    A = transpose(p) * q
    R = zero(X)
    for i in 1:N
        b = zeros(i)
        b[end] = 1
        b[1:(end - 1)] = -transpose(R[1:(i - 1), 1:(i - 1)]) * A[i, 1:(i - 1)]
        R[1:i, i] = A[1:i, 1:i] \ b
    end
    mul!(X, A, R)
    return project_no_rep_change!(M, X, p, X)
end

@doc raw"""
    log(M::Rotations, p, q)

Compute the logarithmic map on the [`Rotations`](@ref) manifold
`M`$=\mathrm{SO}(n)$, which is given by
```math
\log_p q =
  \frac{1}{2} \bigl(\operatorname{Log}(p^{\mathrm{T}}q)
  - (\operatorname{Log}(p^{\mathrm{T}}q)^{\mathrm{T}}),
```
where $\operatorname{Log}$ denotes the matrix logarithm.

For antipodal rotations the function returns deterministically one of the tangent vectors
that point at `q`.
"""
log(::Rotations, ::Any...)
function ManifoldsBase.log(M::Rotations{2}, p, q)
    U = transpose(p) * q
    @assert size(U) == (2, 2)
    @inbounds θ = atan(U[2], U[1])
    return get_vector(M, p, θ, DefaultOrthogonalBasis())
end

function log!(M::Rotations, X, p, q)
    U = transpose(p) * q
    X .= real(log_safe(U))
    return project_no_rep_change!(M, X, p, X)
end
function log!(M::Rotations{2}, X, p, q)
    U = transpose(p) * q
    @assert size(U) == (2, 2)
    @inbounds θ = atan(U[2], U[1])
    return get_vector!(M, X, p, θ, DefaultOrthogonalBasis())
end
function log!(M::Rotations{3}, X, p, q)
    U = transpose(p) * q
    cosθ = (tr(U) - 1) / 2
    if cosθ ≈ -1
        eig = eigen_safe(U)
        ival = findfirst(λ -> isapprox(λ, 1), eig.values)
        inds = SVector{3}(1:3)
        ax = eig.vectors[inds, ival]
        return get_vector!(M, X, p, π * ax, DefaultOrthogonalBasis())
    end
    X .= U ./ usinc_from_cos(cosθ)
    return project_no_rep_change!(M, X, p, X)
end
function log!(M::Rotations{4}, X, p, q)
    U = transpose(p) * q
    cosα, cosβ = cos_angles_4d_rotation_matrix(U)
    α = acos(clamp(cosα, -1, 1))
    β = acos(clamp(cosβ, -1, 1))
    if α ≈ π && β ≈ 0
        A² = Symmetric((U - I) ./ 2)
        P = eigvecs(A²)
        E = similar(U)
        fill!(E, 0)
        α = acos(clamp(cosα, -1, 1))
        @inbounds begin
            E[2, 1] = -α
            E[1, 2] = α
        end
        copyto!(X, P * E * transpose(P))
    else
        copyto!(X, real(log_safe(U)))
    end
    return project_no_rep_change!(M, X, p, X)
end

@doc raw"""
    normal_rotation_distribution(M::Rotations, p, σ::Real)

Return a random point on the manifold [`Rotations`](@ref) `M`
by generating a (Gaussian) random orthogonal matrix with determinant $+1$. Let

$QR = A$

be the QR decomposition of a random matrix $A$, then the formula reads

$p = QD$

where $D$ is a diagonal matrix with the signs of the diagonal entries of $R$,
i.e.

$D_{ij}=\begin{cases} \operatorname{sgn}(R_{ij}) & \text{if} \; i=j \\ 0 & \, \text{otherwise} \end{cases}.$

It can happen that the matrix gets -1 as a determinant. In this case, the first
and second columns are swapped.

The argument `p` is used to determine the type of returned points.
"""
function normal_rotation_distribution(M::Rotations{N}, p, σ::Real) where {N}
    d = Distributions.MvNormal(zeros(N * N), σ)
    return NormalRotationDistribution(M, d, p)
end

@doc raw"""
    project(M::Rotations, p; check_det = true)

Project `p` to the nearest point on manifold `M`.

Given the singular value decomposition $p = U Σ V^\mathrm{T}$, with the
singular values sorted in descending order, the projection is

````math
\operatorname{proj}_{\mathrm{SO}(n)}(p) =
U\operatorname{diag}\left[1,1,…,\det(U V^\mathrm{T})\right] V^\mathrm{T}
````

The diagonal matrix ensures that the determinant of the result is $+1$.
If `p` is expected to be almost special orthogonal, then you may avoid this
check with `check_det = false`.
"""
project(::Rotations, ::Any)

function project!(::Rotations{N}, q, p; check_det=true) where {N}
    F = svd(p)
    mul!(q, F.U, F.Vt)
    if check_det && det(q) < 0
        d = similar(F.S)
        @inbounds fill!(view(d, 1:(N - 1)), 1)
        @inbounds d[N] = -1
        copyto!(q, F.U * Diagonal(d) * F.Vt)
    end
    return q
end

function Random.rand(
    rng::AbstractRNG,
    d::NormalRotationDistribution{TResult,Rotations{N}},
) where {TResult,N}
    return if N == 1
        convert(TResult, ones(1, 1))
    else
        A = reshape(rand(rng, d.distr), (N, N))
        convert(TResult, _fix_random_rotation(A))
    end
end
function Random.rand!(M::Rotations, pX; vector_at=nothing, σ::Real=one(eltype(pX)))
    if vector_at === nothing
        # Special case: Rotations(1) is just zero-dimensional
        (manifold_dimension(M) == 0) && return fill!(pX, 1)
        A = randn(representation_size(M))
        s = diag(sign.(qr(A).R))
        D = Diagonal(s)
        pX .= qr(A).Q * D
        if det(pX) < 0
            pX[:, [1, 2]] = pX[:, [2, 1]]
        end
    else
        # Special case: Rotations(1) is just zero-dimensional
        (manifold_dimension(M) == 0) && return fill!(pX, 0)
        A = σ .* randn(representation_size(M))
        pX .= triu(A, 1) .- transpose(triu(A, 1))
        normalize!(pX)
    end
    return pX
end
function Random.rand!(
    rng::AbstractRNG,
    M::Rotations,
    pX;
    vector_at=nothing,
    σ::Real=one(eltype(pX)),
)
    if vector_at === nothing
        # Special case: Rotations(1) is just zero-dimensional
        (manifold_dimension(M) == 0) && return fill!(pX, 1)
        A = randn(rng, representation_size(M))
        s = diag(sign.(qr(A).R))
        D = Diagonal(s)
        pX .= qr(A).Q * D
        if det(pX) < 0
            pX[:, [1, 2]] = pX[:, [2, 1]]
        end
    else
        # Special case: Rotations(1) is just zero-dimensional
        (manifold_dimension(M) == 0) && return fill!(pX, 0)
        A = σ .* randn(rng, representation_size(M))
        pX .= triu(A, 1) .- transpose(triu(A, 1))
        normalize!(pX)
    end
    return pX
end

function Distributions._rand!(
    rng::AbstractRNG,
    d::NormalRotationDistribution{TResult,Rotations{N}},
    x::AbstractArray{<:Real},
) where {TResult,N}
    return copyto!(x, rand(rng, d))
end

function _fix_random_rotation(A::AbstractMatrix)
    s = diag(sign.(qr(A).R))
    D = Diagonal(s)
    C = qr(A).Q * D
    if det(C) < 0
        C[:, [1, 2]] = C[:, [2, 1]]
    end
    return C
end

@doc raw"""
    parallel_transport_direction(M::Rotations, p, X, d)

Compute parallel transport of vector `X` tangent at `p` on the [`Rotations`](@ref)
manifold in the direction `d`. The formula, provided in [^Rentmeesters], reads:

```math
\mathcal P_{q\gets p}X = q^\mathrm{T}p \operatorname{Exp}(d/2) X \operatorname{Exp}(d/2)
```
where ``q=\exp_p d``.

The formula simplifies to identity for 2-D rotations.

[^Rentmeesters]:
    > Rentmeesters Q., “A gradient method for geodesic data fitting on some symmetric
    > Riemannian manifolds,” in 2011 50th IEEE Conference on Decision and Control and
    > European Control Conference, Dec. 2011, pp. 7141–7146. doi: 10.1109/CDC.2011.6161280.
"""
parallel_transport_direction(M::Rotations, p, X, d)

function parallel_transport_direction!(M::Rotations, Y, p, X, d)
    expdhalf = exp(d / 2)
    q = exp(M, p, d)
    return copyto!(Y, transpose(q) * p * expdhalf * X * expdhalf)
end
function parallel_transport_direction!(::Rotations{2}, Y, p, X, d)
    return copyto!(Y, X)
end
function parallel_transport_direction(M::Rotations, p, X, d)
    expdhalf = exp(d / 2)
    q = exp(M, p, d)
    return transpose(q) * p * expdhalf * X * expdhalf
end
parallel_transport_direction(::Rotations{2}, p, X, d) = X

function parallel_transport_to!(M::Rotations, Y, p, X, q)
    d = log(M, p, q)
    expdhalf = exp(d / 2)
    return copyto!(Y, transpose(q) * p * expdhalf * X * expdhalf)
end
function parallel_transport_to!(::Rotations{2}, Y, p, X, q)
    return copyto!(Y, X)
end
function parallel_transport_to(M::Rotations, p, X, q)
    d = log(M, p, q)
    expdhalf = exp(d / 2)
    return transpose(q) * p * expdhalf * X * expdhalf
end
parallel_transport_to(::Rotations{2}, p, X, q) = X

function Base.show(io::IO, ::Rotations{n}) where {n}
    return print(io, "Rotations($(n))")
end

Distributions.support(d::NormalRotationDistribution) = MPointSupport(d.manifold)

@doc raw"""
    zero_vector(M::Rotations, p)

Return the zero tangent vector from the tangent space art `p` on the [`Rotations`](@ref)
as an element of the Lie group, i.e. the zero matrix.
"""
zero_vector(::Rotations, p) = zero(p)

zero_vector!(::Rotations, X, p) = fill!(X, 0)<|MERGE_RESOLUTION|>--- conflicted
+++ resolved
@@ -118,7 +118,6 @@
     sinθ, cosθ = sincos(θ)
     return p * SA[cosθ -sinθ; sinθ cosθ]
 end
-
 exp!(::Rotations, q, p, X) = copyto!(q, p * exp(X))
 function exp!(M::Rotations{2}, q, p, X)
     @assert size(q) == (2, 2)
@@ -275,147 +274,9 @@
     return CachedBasis(B, evals, evec)
 end
 
-@doc raw"""
-<<<<<<< HEAD
+
+@doc raw"""
     injectivity_radius(M::Rotations, ::PolarRetraction)
-=======
-    get_coordinates(M::Rotations, p, X)
-
-Extract the unique tangent vector components $X^i$ at point `p` on [`Rotations`](@ref)
-$\mathrm{SO}(n)$ from the matrix representation `X` of the tangent
-vector.
-
-The basis on the Lie algebra $𝔰𝔬(n)$ is chosen such that
-for $\mathrm{SO}(2)$, $X^1 = θ = X_{21}$ is the angle of rotation, and
-for $\mathrm{SO}(3)$, $(X^1, X^2, X^3) = (X_{32}, X_{13}, X_{21}) = θ u$ is the
-angular velocity and axis-angle representation, where $u$ is the unit vector
-along the axis of rotation.
-
-For $\mathrm{SO}(n)$ where $n ≥ 4$, the additional elements of $X^i$ are
-$X^{j (j - 3)/2 + k + 1} = X_{jk}$, for $j ∈ [4,n], k ∈ [1,j)$.
-"""
-get_coordinates(::Rotations, ::Any...)
-get_coordinates(::Rotations{2}, p, X, ::DefaultOrthogonalBasis{ℝ,TangentSpaceType}) = [X[2]]
-function get_coordinates(
-    ::Rotations{2},
-    p::SMatrix,
-    X::SMatrix,
-    ::DefaultOrthogonalBasis{ℝ,TangentSpaceType},
-)
-    return SA[X[2]]
-end
-
-function get_coordinates_orthogonal(M::Rotations, p, X, N)
-    Y = allocate_result(M, get_coordinates, p, X, DefaultOrthogonalBasis(N))
-    return get_coordinates_orthogonal!(M, Y, p, X, N)
-end
-
-function get_coordinates_orthogonal!(::Rotations{2}, Xⁱ, p, X, ::RealNumbers)
-    Xⁱ[1] = X[2]
-    return Xⁱ
-end
-function get_coordinates_orthogonal!(::Rotations{N}, Xⁱ, p, X, ::RealNumbers) where {N}
-    @inbounds begin
-        Xⁱ[1] = X[3, 2]
-        Xⁱ[2] = X[1, 3]
-        Xⁱ[3] = X[2, 1]
-
-        k = 4
-        for i in 4:N, j in 1:(i - 1)
-            Xⁱ[k] = X[i, j]
-            k += 1
-        end
-    end
-    return Xⁱ
-end
-function get_coordinates_orthonormal!(M::Rotations{N}, Xⁱ, p, X, num::RealNumbers) where {N}
-    T = Base.promote_eltype(p, X)
-    get_coordinates_orthogonal!(M, Xⁱ, p, X, num)
-    Xⁱ .*= sqrt(T(2))
-    return Xⁱ
-end
-
-get_embedding(::Rotations{N}) where {N} = Euclidean(N, N)
-
-@doc raw"""
-    get_vector(M::Rotations, p, Xⁱ, B::DefaultOrthogonalBasis)
-
-Convert the unique tangent vector components `Xⁱ` at point `p` on [`Rotations`](@ref)
-group $\mathrm{SO}(n)$ to the matrix representation $X$ of the tangent vector. See
-[`get_coordinates`](@ref get_coordinates(::Rotations, ::Any...)) for the conventions used.
-"""
-get_vector(::Rotations, ::Any...)
-
-function get_vector_orthogonal(M::Rotations, p, c, N::RealNumbers)
-    Y = allocate_result(M, get_vector, p, c)
-    return get_vector_orthogonal!(M, Y, p, c, N)
-end
-function get_vector_orthogonal(::Rotations{2}, p::SMatrix, Xⁱ, ::RealNumbers)
-    return @SMatrix [0 -Xⁱ[]; Xⁱ[] 0]
-end
-
-function get_vector_orthogonal!(M::Rotations{2}, X, p, Xⁱ, N::RealNumbers)
-    return get_vector_orthogonal!(M, X, p, Xⁱ[1], N)
-end
-function get_vector_orthogonal!(::Rotations{2}, X, p, Xⁱ::Real, ::RealNumbers)
-    @assert length(X) == 4
-    @inbounds begin
-        X[1] = 0
-        X[2] = Xⁱ
-        X[3] = -Xⁱ
-        X[4] = 0
-    end
-    return X
-end
-function get_vector_orthogonal!(M::Rotations{N}, X, p, Xⁱ, ::RealNumbers) where {N}
-    @assert size(X) == (N, N)
-    @assert length(Xⁱ) == manifold_dimension(M)
-    @inbounds begin
-        X[1, 1] = 0
-        X[1, 2] = -Xⁱ[3]
-        X[1, 3] = Xⁱ[2]
-        X[2, 1] = Xⁱ[3]
-        X[2, 2] = 0
-        X[2, 3] = -Xⁱ[1]
-        X[3, 1] = -Xⁱ[2]
-        X[3, 2] = Xⁱ[1]
-        X[3, 3] = 0
-        k = 4
-        for i in 4:N
-            for j in 1:(i - 1)
-                X[i, j] = Xⁱ[k]
-                X[j, i] = -Xⁱ[k]
-                k += 1
-            end
-            X[i, i] = 0
-        end
-    end
-    return X
-end
-
-function get_vector_orthonormal(M::Rotations, p, Xⁱ, N::RealNumbers)
-    return get_vector_orthogonal(M, p, Xⁱ, N) ./ sqrt(eltype(Xⁱ)(2))
-end
-
-function get_vector_orthonormal!(M::Rotations, X, p, Xⁱ, N::RealNumbers)
-    T = Base.promote_eltype(p, X)
-    get_vector_orthogonal!(M, X, p, Xⁱ, N)
-    X ./= sqrt(T(2))
-    return X
-end
-
-@doc raw"""
-    injectivity_radius(M::Rotations)
-    injectivity_radius(M::Rotations, p)
-
-Return the injectivity radius on the [`Rotations`](@ref) `M`, which is globally
-
-````math
-    \operatorname{inj}_{\mathrm{SO}(n)}(p) = π\sqrt{2}.
-````
-
-    injectivity_radius(M::Rotations, p, ::PolarRetraction)
->>>>>>> 9a76bad0
 
 Return the radius of injectivity for the [`PolarRetraction`](https://juliamanifolds.github.io/ManifoldsBase.jl/stable/retractions.html#ManifoldsBase.PolarRetraction) on the
 [`Rotations`](@ref) `M` which is $\frac{π}{\sqrt{2}}$.
