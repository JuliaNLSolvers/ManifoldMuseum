--- conflicted
+++ resolved
@@ -648,13 +648,9 @@
     return project_point!(M, y, A; check_det = false)
 end
 
-<<<<<<< HEAD
-@doc raw"""
-=======
 show(io::IO, ::Rotations{N}) where {N} = print(io, "Rotations($(N))")
 
-@doc doc"""
->>>>>>> ef9487c0
+@doc raw"""
     vee(M::Rotations, x, Ω)
 
 Extract the unique tangent vector components $\omega$ at point $x$ on rotations
