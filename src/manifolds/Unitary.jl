
@doc raw"""
    const UnitaryMatrices{n,𝔽} = AbstarctUnitaryMatrices{n,𝔽,AbsoluteDeterminantOneMatrices}

The manifold ``U(n,𝔽)`` of ``n×n`` complex matrices (when 𝔽=ℂ) or quaternionic matrices
(when 𝔽=ℍ) such that

``p^{\mathrm{H}}p = \mathrm{I}_n,``

where ``\mathrm{I}_n`` is the ``n×n`` identity matrix.
Such matrices `p` have a property that ``\lVert \det(p) \rVert = 1``.

The tangent spaces are given by

```math
    T_pU(n) \coloneqq \bigl\{
    X \big| pY \text{ where } Y \text{ is skew symmetric, i. e. } Y = -Y^{\mathrm{H}}
    \bigr\}
```

But note that tangent vectors are represented in the Lie algebra, i.e. just using ``Y`` in
the representation above.

# Constructor

    UnitaryMatrices(n, 𝔽::AbstractNumbers=ℂ)

see also [`OrthogonalMatrices`](@ref) for the real valued case.
"""
const UnitaryMatrices{n,𝔽} = GeneralUnitaryMatrices{n,𝔽,AbsoluteDeterminantOneMatrices}

UnitaryMatrices(n::Int, 𝔽::AbstractNumbers=ℂ) = UnitaryMatrices{n,𝔽}()

check_size(::UnitaryMatrices{1,ℍ}, p::Number) = nothing
check_size(::UnitaryMatrices{1,ℍ}, p, X::Number) = nothing

embed(::UnitaryMatrices{1,ℍ}, p::Number) = SMatrix{1,1}(p)

embed(::UnitaryMatrices{1,ℍ}, p, X::Number) = SMatrix{1,1}(X)

function exp(::UnitaryMatrices{1,ℍ}, p, X::Number)
    return p * exp(X)
end
function exp(::UnitaryMatrices{1,ℍ}, p, X::Number, t::Number)
    return p * exp(t * X)
end

function get_coordinates_orthonormal(
    ::UnitaryMatrices{1,ℍ},
    p,
    X::Quaternions.Quaternion,
    ::QuaternionNumbers,
)
    return @SVector [X.v1, X.v2, X.v3]
end

function get_vector_orthonormal(
    ::UnitaryMatrices{1,ℍ},
    p::Quaternions.Quaternion,
    c,
    ::QuaternionNumbers,
)
    i = firstindex(c)
    return Quaternions.quat(0, c[i], c[i + 1], c[i + 2])
end

injectivity_radius(::UnitaryMatrices{1,ℍ}) = π

_isapprox(::UnitaryMatrices{1,ℍ}, x, y; kwargs...) = isapprox(x[], y[]; kwargs...)
_isapprox(::UnitaryMatrices{1,ℍ}, p, X, Y; kwargs...) = isapprox(X[], Y[]; kwargs...)

function log(::UnitaryMatrices{1,ℍ}, p::Number, q::Number)
    return log(conj(p) * q)
end

@doc raw"""
    manifold_dimension(M::UnitaryMatrices{n,ℂ}) where {n}

Return the dimension of the manifold unitary matrices.
```math
\dim_{\mathrm{U}(n)} = n^2.
```
"""
manifold_dimension(::UnitaryMatrices{n,ℂ}) where {n} = n^2
@doc raw"""
    manifold_dimension(M::UnitaryMatrices{n,ℍ})

Return the dimension of the manifold unitary matrices.
```math
\dim_{\mathrm{U}(n, ℍ)} = n(2n+1).
```
"""
manifold_dimension(::UnitaryMatrices{n,ℍ}) where {n} = n * (2n + 1)

Manifolds.number_of_coordinates(::UnitaryMatrices{1,ℍ}, ::AbstractBasis{ℍ}) = 3

project(::UnitaryMatrices{1,ℍ}, p) = sign(p)

project(::UnitaryMatrices{1,ℍ}, p, X) = (X - conj(X)) / 2

function Random.rand(M::UnitaryMatrices{1,ℍ}; vector_at=nothing)
    if vector_at === nothing
<<<<<<< HEAD
        return sign(quatrand())
=======
        return sign(rand(Quaternions.QuaternionF64))
>>>>>>> 4c08010c
    else
        project(M, vector_at, rand(Quaternions.QuaternionF64))
    end
end
function Random.rand(rng::AbstractRNG, M::UnitaryMatrices{1,ℍ}; vector_at=nothing)
    if vector_at === nothing
<<<<<<< HEAD
        return sign(quatrand(rng))
=======
        return sign(rand(rng, Quaternions.QuaternionF64))
>>>>>>> 4c08010c
    else
        project(M, vector_at, rand(rng, Quaternions.QuaternionF64))
    end
end

show(io::IO, ::UnitaryMatrices{n,ℂ}) where {n} = print(io, "UnitaryMatrices($(n))")
show(io::IO, ::UnitaryMatrices{n,ℍ}) where {n} = print(io, "UnitaryMatrices($(n), ℍ)")

Manifolds.zero_vector(::UnitaryMatrices{1,ℍ}, p) = zero(p)<|MERGE_RESOLUTION|>--- conflicted
+++ resolved
@@ -100,22 +100,14 @@
 
 function Random.rand(M::UnitaryMatrices{1,ℍ}; vector_at=nothing)
     if vector_at === nothing
-<<<<<<< HEAD
-        return sign(quatrand())
-=======
         return sign(rand(Quaternions.QuaternionF64))
->>>>>>> 4c08010c
     else
         project(M, vector_at, rand(Quaternions.QuaternionF64))
     end
 end
 function Random.rand(rng::AbstractRNG, M::UnitaryMatrices{1,ℍ}; vector_at=nothing)
     if vector_at === nothing
-<<<<<<< HEAD
-        return sign(quatrand(rng))
-=======
         return sign(rand(rng, Quaternions.QuaternionF64))
->>>>>>> 4c08010c
     else
         project(M, vector_at, rand(rng, Quaternions.QuaternionF64))
     end
