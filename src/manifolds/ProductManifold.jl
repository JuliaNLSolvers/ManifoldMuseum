@doc raw"""
    ProductManifold{𝔽,TM<:Tuple} <: AbstractManifold{𝔽}

Product manifold $M_1 × M_2 × …  × M_n$ with product geometry.

# Constructor

    ProductManifold(M_1, M_2, ..., M_n)

generates the product manifold $M_1 × M_2 × … × M_n$.
Alternatively, the same manifold can be contructed using the `×` operator:
`M_1 × M_2 × M_3`.
"""
struct ProductManifold{𝔽,TM<:Tuple} <: AbstractDecoratorManifold{𝔽}
    manifolds::TM
end

function ProductManifold(manifolds::AbstractManifold...)
    𝔽 = ManifoldsBase._unify_number_systems((number_system.(manifolds))...)
    return ProductManifold{𝔽,typeof(manifolds)}(manifolds)
end

"""
    getindex(M::ProductManifold, i)
    M[i]

access the `i`th manifold component from the [`ProductManifold`](@ref) `M`.
"""
@inline Base.getindex(M::ProductManifold, i::Integer) = M.manifolds[i]

ProductManifold() = throw(MethodError("No method matching ProductManifold()."))

const PRODUCT_BASIS_LIST = [
    VeeOrthogonalBasis,
    DefaultBasis,
    DefaultBasis{<:Any,TangentSpaceType},
    DefaultOrthogonalBasis,
    DefaultOrthogonalBasis{<:Any,TangentSpaceType},
    DefaultOrthonormalBasis,
    DefaultOrthonormalBasis{<:Any,TangentSpaceType},
    ProjectedOrthonormalBasis{:gram_schmidt,ℝ},
    ProjectedOrthonormalBasis{:svd,ℝ},
]

"""
    ProductBasisData

A typed tuple to store tuples of data of stored/precomputed bases for a [`ProductManifold`](@ref).
"""
struct ProductBasisData{T<:Tuple}
    parts::T
end

const PRODUCT_BASIS_LIST_CACHED = [CachedBasis]

"""
    ProductMetric <: AbstractMetric

A type to represent the product of metrics for a [`ProductManifold`](@ref).
"""
struct ProductMetric <: AbstractMetric end

"""
    ProductFVectorDistribution([type::VectorBundleFibers], [x], distrs...)

Generates a random vector at point `x` from vector space (a fiber of a tangent
bundle) of type `type` using the product distribution of given distributions.

Vector space type and `x` can be automatically inferred from distributions `distrs`.
"""
struct ProductFVectorDistribution{
    TSpace<:VectorBundleFibers{<:VectorSpaceType,<:ProductManifold},
    TD<:(NTuple{N,Distribution} where {N}),
    TX,
} <: FVectorDistribution{TSpace,TX}
    type::TSpace
    x::TX
    distributions::TD
end

"""
    ProductPointDistribution(M::ProductManifold, distributions)

Product distribution on manifold `M`, combined from `distributions`.
"""
struct ProductPointDistribution{
    TM<:ProductManifold,
    TD<:(NTuple{N,Distribution} where {N}),
} <: MPointDistribution{TM}
    manifold::TM
    distributions::TD
end

"""
    ProductRetraction(retractions::AbstractRetractionMethod...)

Product retraction of `retractions`. Works on [`ProductManifold`](@ref).
"""
struct ProductRetraction{TR<:Tuple} <: AbstractRetractionMethod
    retractions::TR
end

function ProductRetraction(retractions::AbstractRetractionMethod...)
    return ProductRetraction{typeof(retractions)}(retractions)
end

"""
    InverseProductRetraction(retractions::AbstractInverseRetractionMethod...)

Product inverse retraction of `inverse retractions`. Works on [`ProductManifold`](@ref).
"""
struct InverseProductRetraction{TR<:Tuple} <: AbstractInverseRetractionMethod
    inverse_retractions::TR
end

function InverseProductRetraction(inverse_retractions::AbstractInverseRetractionMethod...)
    return InverseProductRetraction{typeof(inverse_retractions)}(inverse_retractions)
end

@inline function allocate_result(M::ProductManifold, f)
    return ArrayPartition(map(N -> allocate_result(N, f), M.manifolds))
end

function allocation_promotion_function(M::ProductManifold, f, args::Tuple)
    apfs = map(MM -> allocation_promotion_function(MM, f, args), M.manifolds)
    return reduce(combine_allocation_promotion_functions, apfs)
end

"""
    ProductVectorTransport(methods::AbstractVectorTransportMethod...)

Product vector transport type of `methods`. Works on [`ProductManifold`](@ref).
"""
struct ProductVectorTransport{TR<:Tuple} <: AbstractVectorTransportMethod
    methods::TR
end

function ProductVectorTransport(methods::AbstractVectorTransportMethod...)
    return ProductVectorTransport{typeof(methods)}(methods)
end

function active_traits(f, ::ProductManifold, args...)
    return merge_traits(IsDefaultMetric(ProductMetric()))
end

function adjoint_Jacobi_field(
    M::ProductManifold,
    p::ArrayPartition,
    q::ArrayPartition,
    t,
    X::ArrayPartition,
    β::Tβ,
) where {Tβ}
    return ArrayPartition(
        map(
            adjoint_Jacobi_field,
            M.manifolds,
            submanifold_components(M, p),
            submanifold_components(M, q),
            ntuple(_ -> t, length(M.manifolds)),
            submanifold_components(M, X),
            ntuple(_ -> β, length(M.manifolds)),
        )...,
    )
end
function adjoint_Jacobi_field!(M::ProductManifold, Y, p, q, t, X, β::Tβ) where {Tβ}
    map(
        adjoint_Jacobi_field!,
        M.manifolds,
        submanifold_components(M, Y),
        submanifold_components(M, p),
        submanifold_components(M, q),
        ntuple(_ -> t, length(M.manifolds)),
        submanifold_components(M, X),
        ntuple(_ -> β, length(M.manifolds)),
    )
    return Y
end

function allocate_coordinates(M::AbstractManifold, p::ArrayPartition, T, n::Int)
    return allocate_coordinates(M, p.x[1], T, n)
end

"""
    change_representer(M::ProductManifold, ::AbstractMetric, p, X)

Since the metric on a product manifold decouples, the change of a representer can be done elementwise
"""
change_representer(::ProductManifold, ::AbstractMetric, ::Any, ::Any)

function change_representer!(M::ProductManifold, Y, G::AbstractMetric, p, X)
    map(
        (m, y, P, x) -> change_representer!(m, y, G, P, x),
        M.manifolds,
        submanifold_components(M, Y),
        submanifold_components(M, p),
        submanifold_components(M, X),
    )
    return Y
end

"""
    change_metric(M::ProductManifold, ::AbstractMetric, p, X)

Since the metric on a product manifold decouples, the change of metric can be done elementwise.
"""
change_metric(::ProductManifold, ::AbstractMetric, ::Any, ::Any)

function change_metric!(M::ProductManifold, Y, G::AbstractMetric, p, X)
    map(
        (m, y, P, x) -> change_metric!(m, y, G, P, x),
        M.manifolds,
        submanifold_components(M, Y),
        submanifold_components(M, p),
        submanifold_components(M, X),
    )
    return Y
end

"""
    check_point(M::ProductManifold, p; kwargs...)

Check whether `p` is a valid point on the [`ProductManifold`](@ref) `M`.
If `p` is not a point on `M` a [`CompositeManifoldError`](https://juliamanifolds.github.io/ManifoldsBase.jl/stable/functions.html#ManifoldsBase.CompositeManifoldError).consisting of all error messages of the
components, for which the tests fail is returned.

The tolerance for the last test can be set using the `kwargs...`.
"""
function check_point(M::ProductManifold, p::Union{ProductRepr,ArrayPartition}; kwargs...)
    ts = ziptuples(Tuple(1:length(M.manifolds)), M.manifolds, submanifold_components(M, p))
    e = [(t[1], check_point(t[2:end]...; kwargs...)) for t in ts]
    errors = filter((x) -> !(x[2] === nothing), e)
    cerr = [ComponentManifoldError(er...) for er in errors]
    (length(errors) > 1) && return CompositeManifoldError(cerr)
    (length(errors) == 1) && return cerr[1]
    return nothing
end
function check_point(M::ProductManifold, p; kwargs...)
    return DomainError(
        typeof(p),
        "The point $p is not a point on $M, since currently only ProductRepr and ArrayPartition are supported types for points on arbitrary product manifolds",
    )
end

"""
    check_size(M::ProductManifold, p; kwargs...)

Check whether `p` is of valid size on the [`ProductManifold`](@ref) `M`.
If `p` has components of wrong size a [`CompositeManifoldError`](https://juliamanifolds.github.io/ManifoldsBase.jl/stable/functions.html#ManifoldsBase.CompositeManifoldError).consisting of all error messages of the
components, for which the tests fail is returned.

The tolerance for the last test can be set using the `kwargs...`.
"""
function check_size(M::ProductManifold, p::Union{ProductRepr,ArrayPartition})
    ts = ziptuples(Tuple(1:length(M.manifolds)), M.manifolds, submanifold_components(M, p))
    e = [(t[1], check_size(t[2:end]...)) for t in ts]
    errors = filter((x) -> !(x[2] === nothing), e)
    cerr = [ComponentManifoldError(er...) for er in errors]
    (length(errors) > 1) && return CompositeManifoldError(cerr)
    (length(errors) == 1) && return cerr[1]
    return nothing
end
function check_size(M::ProductManifold, p; kwargs...)
    return DomainError(
        typeof(p),
        "The point $p is not a point on $M, since currently only ProductRepr and ArrayPartition are supported types for points on arbitrary product manifolds",
    )
end
function check_size(
    M::ProductManifold,
    p::Union{ProductRepr,ArrayPartition},
    X::Union{ProductRepr,ArrayPartition},
)
    ts = ziptuples(
        Tuple(1:length(M.manifolds)),
        M.manifolds,
        submanifold_components(M, p),
        submanifold_components(M, X),
    )
    e = [(t[1], check_size(t[2:end]...)) for t in ts]
    errors = filter(x -> !(x[2] === nothing), e)
    cerr = [ComponentManifoldError(er...) for er in errors]
    (length(errors) > 1) && return CompositeManifoldError(cerr)
    (length(errors) == 1) && return cerr[1]
    return nothing
end
function check_size(M::ProductManifold, p, X; kwargs...)
    return DomainError(
        typeof(X),
        "The vector $X is not a tangent vector to any tangent space on $M, since currently only ProductRepr and ArrayPartition are supported types for tangent vectors on arbitrary product manifolds",
    )
end
"""
    check_vector(M::ProductManifold, p, X; kwargs... )

Check whether `X` is a tangent vector to `p` on the [`ProductManifold`](@ref)
`M`, i.e. all projections to base manifolds must be respective tangent vectors.
If `X` is not a tangent vector to `p` on `M` a [`CompositeManifoldError`](https://juliamanifolds.github.io/ManifoldsBase.jl/stable/functions.html#ManifoldsBase.CompositeManifoldError).consisting
of all error messages of the components, for which the tests fail is returned.

The tolerance for the last test can be set using the `kwargs...`.
"""
function check_vector(
    M::ProductManifold,
    p::Union{ProductRepr,ArrayPartition},
    X::Union{ProductRepr,ArrayPartition};
    kwargs...,
)
    ts = ziptuples(
        Tuple(1:length(M.manifolds)),
        M.manifolds,
        submanifold_components(M, p),
        submanifold_components(M, X),
    )
    e = [(t[1], check_vector(t[2:end]...; kwargs...)) for t in ts]
    errors = filter(x -> !(x[2] === nothing), e)
    cerr = [ComponentManifoldError(er...) for er in errors]
    (length(errors) > 1) && return CompositeManifoldError(cerr)
    (length(errors) == 1) && return cerr[1]
    return nothing
end
function check_vector(M::ProductManifold, p, X; kwargs...)
    return DomainError(
        typeof(X),
        "The vector $X is not a tangent vector to any tangent space on $M, since currently only ProductRepr and ArrayPartition are supported types for tangent vectors on arbitrary product manifolds",
    )
end

for TP in [ProductRepr, ArrayPartition]
    eval(
        quote
            function copyto!(M::ProductManifold, q::$TP, p::$TP)
                map(
                    copyto!,
                    M.manifolds,
                    submanifold_components(q),
                    submanifold_components(p),
                )
                return q
            end
            function copyto!(M::ProductManifold, Y::$TP, p::$TP, X::$TP)
                map(
                    copyto!,
                    M.manifolds,
                    submanifold_components(Y),
                    submanifold_components(p),
                    submanifold_components(X),
                )
                return Y
            end
        end,
    )
end

@doc raw"""
    cross(M, N)
    cross(M1, M2, M3,...)

Return the [`ProductManifold`](@ref) For two `AbstractManifold`s `M` and `N`,
where for the case that one of them is a [`ProductManifold`](@ref) itself,
the other is either prepended (if `N` is a product) or appenden (if `M`) is.
If both are product manifold, they are combined into one product manifold,
keeping the order.

For the case that more than one is a product manifold of these is build with the
same approach as above
"""
cross(::AbstractManifold...)
LinearAlgebra.cross(M1::AbstractManifold, M2::AbstractManifold) = ProductManifold(M1, M2)
function LinearAlgebra.cross(M1::ProductManifold, M2::AbstractManifold)
    return ProductManifold(M1.manifolds..., M2)
end
function LinearAlgebra.cross(M1::AbstractManifold, M2::ProductManifold)
    return ProductManifold(M1, M2.manifolds...)
end
function LinearAlgebra.cross(M1::ProductManifold, M2::ProductManifold)
    return ProductManifold(M1.manifolds..., M2.manifolds...)
end

function default_retraction_method(M::ProductManifold)
    return ProductRetraction(map(default_retraction_method, M.manifolds)...)
end
function default_retraction_method(M::ProductManifold, ::Type{T}) where {T<:ArrayPartition}
    return ProductRetraction(
        map(default_retraction_method, M.manifolds, T.parameters[2].parameters)...,
    )
end
function default_retraction_method(M::ProductManifold, ::Type{T}) where {T<:ProductRepr}
    return ProductRetraction(
        map(default_retraction_method, M.manifolds, T.parameters[1].parameters)...,
    )
end

function default_inverse_retraction_method(M::ProductManifold)
    return InverseProductRetraction(map(default_inverse_retraction_method, M.manifolds)...)
end
function default_inverse_retraction_method(
    M::ProductManifold,
    ::Type{T},
) where {T<:ArrayPartition}
    return InverseProductRetraction(
        map(default_inverse_retraction_method, M.manifolds, T.parameters[2].parameters)...,
    )
end
function default_inverse_retraction_method(
    M::ProductManifold,
    ::Type{T},
) where {T<:ProductRepr}
    return InverseProductRetraction(
        map(default_inverse_retraction_method, M.manifolds, T.parameters[1].parameters)...,
    )
end

function default_vector_transport_method(M::ProductManifold)
    return ProductVectorTransport(map(default_vector_transport_method, M.manifolds)...)
end
function default_vector_transport_method(
    M::ProductManifold,
    ::Type{T},
) where {T<:ArrayPartition}
    return ProductVectorTransport(
        map(default_vector_transport_method, M.manifolds, T.parameters[2].parameters)...,
    )
end
function default_vector_transport_method(
    M::ProductManifold,
    ::Type{T},
) where {T<:ProductRepr}
    return ProductVectorTransport(
        map(default_vector_transport_method, M.manifolds, T.parameters[1].parameters)...,
    )
end

@doc raw"""
    distance(M::ProductManifold, p, q)

Compute the distance between two points `p` and `q` on the [`ProductManifold`](@ref) `M`, which is
the 2-norm of the elementwise distances on the internal manifolds that build `M`.
"""
function distance(M::ProductManifold, p, q)
    return sqrt(
        sum(
            map(
                distance,
                M.manifolds,
                submanifold_components(M, p),
                submanifold_components(M, q),
            ) .^ 2,
        ),
    )
end

@doc raw"""
    exp(M::ProductManifold, p, X)

compute the exponential map from `p` in the direction of `X` on the [`ProductManifold`](@ref) `M`,
which is the elementwise exponential map on the internal manifolds that build `M`.
"""
exp(::ProductManifold, ::Any...)
function Base.exp(M::ProductManifold, p::ProductRepr, X::ProductRepr)
    return ProductRepr(
        map(
            exp,
            M.manifolds,
            submanifold_components(M, p),
            submanifold_components(M, X),
        )...,
    )
end
function Base.exp(M::ProductManifold, p::ArrayPartition, X::ArrayPartition)
    return ArrayPartition(
        map(
            exp,
            M.manifolds,
            submanifold_components(M, p),
            submanifold_components(M, X),
        )...,
    )
end
function Base.exp(M::ProductManifold, p::ProductRepr, X::ProductRepr, t::Number)
    return ProductRepr(
        map(
            (N, pc, Xc) -> exp(N, pc, Xc, t),
            M.manifolds,
            submanifold_components(M, p),
            submanifold_components(M, X),
        )...,
    )
end
function Base.exp(M::ProductManifold, p::ArrayPartition, X::ArrayPartition, t::Number)
    return ArrayPartition(
        map(
            (N, pc, Xc) -> exp(N, pc, Xc, t),
            M.manifolds,
            submanifold_components(M, p),
            submanifold_components(M, X),
        )...,
    )
end

function exp!(M::ProductManifold, q, p, X)
    map(
        exp!,
        M.manifolds,
        submanifold_components(M, q),
        submanifold_components(M, p),
        submanifold_components(M, X),
    )
    return q
end
function exp!(M::ProductManifold, q, p, X, t::Number)
    map(
        (N, qc, pc, Xc) -> exp!(N, qc, pc, Xc, t),
        M.manifolds,
        submanifold_components(M, q),
        submanifold_components(M, p),
        submanifold_components(M, X),
    )
    return q
end

@doc raw"""
    flat(M::ProductManifold, p, X::FVector{TangentSpaceType})

use the musical isomorphism to transform the tangent vector `X` from the tangent space at
`p` on the [`ProductManifold`](@ref) `M` to a cotangent vector.
This can be done elementwise for every entry of `X` (with respect to the corresponding
entry in `p`) separately.
"""
flat(::ProductManifold, ::Any...)

function get_basis(M::ProductManifold, p, B::AbstractBasis)
    parts = map(t -> get_basis(t..., B), ziptuples(M.manifolds, submanifold_components(p)))
    return CachedBasis(B, ProductBasisData(parts))
end
function get_basis(M::ProductManifold, p, B::CachedBasis)
    return invoke(get_basis, Tuple{AbstractManifold,Any,CachedBasis}, M, p, B)
end
function get_basis(M::ProductManifold, p, B::DiagonalizingOrthonormalBasis)
    vs = map(
        ziptuples(
            M.manifolds,
            submanifold_components(p),
            submanifold_components(B.frame_direction),
        ),
    ) do t
        return get_basis(t[1], t[2], DiagonalizingOrthonormalBasis(t[3]))
    end
    return CachedBasis(B, ProductBasisData(vs))
end

"""
    get_component(M::ProductManifold, p, i)

Get the `i`th component of a point `p` on a [`ProductManifold`](@ref) `M`.
"""
function get_component(M::ProductManifold, p, i)
    return submanifold_component(M, p, i)
end

function get_coordinates(M::ProductManifold, p, X, B::AbstractBasis)
    reps = map(
        t -> get_coordinates(t..., B),
        ziptuples(M.manifolds, submanifold_components(M, p), submanifold_components(M, X)),
    )
    return vcat(reps...)
end
function get_coordinates(
    M::ProductManifold,
    p,
    X,
    B::CachedBasis{𝔽,<:AbstractBasis{𝔽},<:ProductBasisData},
) where {𝔽}
    reps = map(
        get_coordinates,
        M.manifolds,
        submanifold_components(M, p),
        submanifold_components(M, X),
        B.data.parts,
    )
    return vcat(reps...)
end

function get_coordinates!(M::ProductManifold, Xⁱ, p, X, B::AbstractBasis)
    dim = manifold_dimension(M)
    @assert length(Xⁱ) == dim
    i = one(dim)
    ts = ziptuples(M.manifolds, submanifold_components(M, p), submanifold_components(M, X))
    for t in ts
        SM = first(t)
        dim = manifold_dimension(SM)
        tXⁱ = @inbounds view(Xⁱ, i:(i + dim - 1))
        get_coordinates!(SM, tXⁱ, Base.tail(t)..., B)
        i += dim
    end
    return Xⁱ
end
function get_coordinates!(
    M::ProductManifold,
    Xⁱ,
    p,
    X,
    B::CachedBasis{𝔽,<:AbstractBasis{𝔽},<:ProductBasisData},
) where {𝔽}
    dim = manifold_dimension(M)
    @assert length(Xⁱ) == dim
    i = one(dim)
    ts = ziptuples(
        M.manifolds,
        submanifold_components(M, p),
        submanifold_components(M, X),
        B.data.parts,
    )
    for t in ts
        SM = first(t)
        dim = manifold_dimension(SM)
        tXⁱ = @inbounds view(Xⁱ, i:(i + dim - 1))
        get_coordinates!(SM, tXⁱ, Base.tail(t)...)
        i += dim
    end
    return Xⁱ
end

function _get_dim_ranges(dims::NTuple{N,Any}) where {N}
    dims_acc = accumulate(+, vcat(1, SVector(dims)))
    return ntuple(i -> (dims_acc[i]:(dims_acc[i] + dims[i] - 1)), Val(N))
end

for TP in [ProductRepr, ArrayPartition]
    eval(
        quote
            function get_vector(
                M::ProductManifold,
                p::$TP,
                Xⁱ,
                B::AbstractBasis{𝔽,TangentSpaceType},
            ) where {𝔽}
                dims = map(manifold_dimension, M.manifolds)
                @assert length(Xⁱ) == sum(dims)
                dim_ranges = _get_dim_ranges(dims)
                tXⁱ = map(dr -> (@inbounds view(Xⁱ, dr)), dim_ranges)
                ts = ziptuples(M.manifolds, submanifold_components(M, p), tXⁱ)
                return $TP(map((@inline t -> get_vector(t..., B)), ts))
            end
            function get_vector(
                M::ProductManifold,
                p::$TP,
                Xⁱ,
                B::CachedBasis{𝔽,<:AbstractBasis{𝔽},<:ProductBasisData},
            ) where {𝔽}
                dims = map(manifold_dimension, M.manifolds)
                @assert length(Xⁱ) == sum(dims)
                dim_ranges = _get_dim_ranges(dims)
                tXⁱ = map(dr -> (@inbounds view(Xⁱ, dr)), dim_ranges)
                ts =
                    ziptuples(M.manifolds, submanifold_components(M, p), tXⁱ, B.data.parts)
                return $TP(map((@inline t -> get_vector(t...)), ts))
            end
        end,
    )
end

function get_vector!(M::ProductManifold, X, p, Xⁱ, B::AbstractBasis)
    dims = map(manifold_dimension, M.manifolds)
    @assert length(Xⁱ) == sum(dims)
    dim_ranges = _get_dim_ranges(dims)
    tXⁱ = map(dr -> (@inbounds view(Xⁱ, dr)), dim_ranges)
    ts = ziptuples(
        M.manifolds,
        submanifold_components(M, X),
        submanifold_components(M, p),
        tXⁱ,
    )
    map(ts) do t
        return get_vector!(t..., B)
    end
    return X
end
function get_vector!(
    M::ProductManifold,
    X,
    p,
    Xⁱ,
    B::CachedBasis{𝔽,<:AbstractBasis{𝔽},<:ProductBasisData},
) where {𝔽}
    dims = map(manifold_dimension, M.manifolds)
    @assert length(Xⁱ) == sum(dims)
    dim_ranges = _get_dim_ranges(dims)
    tXⁱ = map(dr -> (@inbounds view(Xⁱ, dr)), dim_ranges)
    ts = ziptuples(
        M.manifolds,
        submanifold_components(M, X),
        submanifold_components(M, p),
        tXⁱ,
        B.data.parts,
    )
    map(ts) do t
        return get_vector!(t...)
    end
    return X
end

function get_vectors(
    M::ProductManifold,
    p::ProductRepr,
    B::CachedBasis{𝔽,<:AbstractBasis{𝔽},<:ProductBasisData},
) where {𝔽}
    N = number_of_components(M)
    xparts = submanifold_components(p)
    BVs = map(t -> get_vectors(t...), ziptuples(M.manifolds, xparts, B.data.parts))
    zero_tvs = map(t -> zero_vector(t...), ziptuples(M.manifolds, xparts))
    vs = typeof(ProductRepr(zero_tvs...))[]
    for i in 1:N, k in 1:length(BVs[i])
        push!(vs, ProductRepr(zero_tvs[1:(i - 1)]..., BVs[i][k], zero_tvs[(i + 1):end]...))
    end
    return vs
end
function get_vectors(
    M::ProductManifold,
    p::ArrayPartition,
    B::CachedBasis{𝔽,<:AbstractBasis{𝔽},<:ProductBasisData},
) where {𝔽}
    N = number_of_components(M)
    xparts = submanifold_components(p)
    BVs = map(t -> get_vectors(t...), ziptuples(M.manifolds, xparts, B.data.parts))
    zero_tvs = map(t -> zero_vector(t...), ziptuples(M.manifolds, xparts))
    vs = typeof(ArrayPartition(zero_tvs...))[]
    for i in 1:N, k in 1:length(BVs[i])
        push!(
            vs,
            ArrayPartition(zero_tvs[1:(i - 1)]..., BVs[i][k], zero_tvs[(i + 1):end]...),
        )
    end
    return vs
end

"""
    getindex(p, M::ProductManifold, i::Union{Integer,Colon,AbstractVector})
    p[M::ProductManifold, i]

Access the element(s) at index `i` of a point `p` on a [`ProductManifold`](@ref) `M` by
linear indexing.
See also [Array Indexing](https://docs.julialang.org/en/v1/manual/arrays/#man-array-indexing-1) in Julia.
"""
Base.@propagate_inbounds function Base.getindex(
    p::ProductRepr,
    M::ProductManifold,
    i::Union{Integer,Colon,AbstractVector,Val},
)
    return get_component(M, p, i)
end
Base.@propagate_inbounds function Base.getindex(
    p::ArrayPartition,
    M::ProductManifold,
    i::Union{Integer,Colon,AbstractVector,Val},
)
    return get_component(M, p, i)
end

@doc raw"""
    injectivity_radius(M::ProductManifold)
    injectivity_radius(M::ProductManifold, x)

Compute the injectivity radius on the [`ProductManifold`](@ref), which is the
minimum of the factor manifolds.
"""
injectivity_radius(::ProductManifold, ::Any...)
function injectivity_radius(M::ProductManifold, p)
    return min(map(injectivity_radius, M.manifolds, submanifold_components(M, p))...)
end
function injectivity_radius(M::ProductManifold, p, m::AbstractRetractionMethod)
    return min(
        map(
            (lM, lp) -> injectivity_radius(lM, lp, m),
            M.manifolds,
            submanifold_components(M, p),
        )...,
    )
end
function injectivity_radius(M::ProductManifold, p, m::ProductRetraction)
    return min(
        map(
            (lM, lp, lm) -> injectivity_radius(lM, lp, lm),
            M.manifolds,
            submanifold_components(M, p),
            m.retractions,
        )...,
    )
end
injectivity_radius(M::ProductManifold) = min(map(injectivity_radius, M.manifolds)...)
function injectivity_radius(M::ProductManifold, m::AbstractRetractionMethod)
    return min(map(manif -> injectivity_radius(manif, m), M.manifolds)...)
end
function injectivity_radius(M::ProductManifold, m::ProductRetraction)
    return min(map((lM, lm) -> injectivity_radius(lM, lm), M.manifolds, m.retractions)...)
end

@doc raw"""
    inner(M::ProductManifold, p, X, Y)

compute the inner product of two tangent vectors `X`, `Y` from the tangent space
at `p` on the [`ProductManifold`](@ref) `M`, which is just the sum of the
internal manifolds that build `M`.
"""
function inner(M::ProductManifold, p, X, Y)
    subproducts = map(
        inner,
        M.manifolds,
        submanifold_components(M, p),
        submanifold_components(M, X),
        submanifold_components(M, Y),
    )
    return sum(subproducts)
end

@doc raw"""
    inverse_retract(M::ProductManifold, p, q, m::InverseProductRetraction)

Compute the inverse retraction from `p` with respect to `q` on the [`ProductManifold`](@ref)
`M` using an [`InverseProductRetraction`](@ref), which by default encapsulates a inverse
retraction for each manifold of the product. Then this method is performed elementwise,
so the encapsulated inverse retraction methods have to be available per factor.
"""
inverse_retract(::ProductManifold, ::Any, ::Any, ::Any, ::InverseProductRetraction)

for TP in [ProductRepr, ArrayPartition]
    eval(
        quote
            function inverse_retract(
                M::ProductManifold,
                p::$TP,
                q::$TP,
                method::InverseProductRetraction,
            )
                return $TP(
                    map(
                        inverse_retract,
                        M.manifolds,
                        submanifold_components(M, p),
                        submanifold_components(M, q),
                        method.inverse_retractions,
                    ),
                )
            end
        end,
    )
end

function inverse_retract!(M::ProductManifold, Y, p, q, method::InverseProductRetraction)
    map(
        inverse_retract!,
        M.manifolds,
        submanifold_components(M, Y),
        submanifold_components(M, p),
        submanifold_components(M, q),
        method.inverse_retractions,
    )
    return Y
end

function _isapprox(M::ProductManifold, p, q; kwargs...)
    return all(
        t -> isapprox(t...; kwargs...),
        ziptuples(M.manifolds, submanifold_components(M, p), submanifold_components(M, q)),
    )
end
function _isapprox(M::ProductManifold, p, X, Y; kwargs...)
    return all(
        t -> isapprox(t...; kwargs...),
        ziptuples(
            M.manifolds,
            submanifold_components(M, p),
            submanifold_components(M, X),
            submanifold_components(M, Y),
        ),
    )
end

"""
    is_flat(::ProductManifold)

Return true if and only if all component manifolds of [`ProductManifold`](@ref) `M` are flat.
"""
function is_flat(M::ProductManifold)
    return all(is_flat, M.manifolds)
end

@doc raw"""
    log(M::ProductManifold, p, q)

Compute the logarithmic map from `p` to `q` on the [`ProductManifold`](@ref) `M`,
which can be computed using the logarithmic maps of the manifolds elementwise.
"""
log(::ProductManifold, ::Any...)

function Base.log(M::ProductManifold, p::ProductRepr, q::ProductRepr)
    return ProductRepr(
        map(
            log,
            M.manifolds,
            submanifold_components(M, p),
            submanifold_components(M, q),
        )...,
    )
end
function Base.log(M::ProductManifold, p::ArrayPartition, q::ArrayPartition)
    return ArrayPartition(
        map(
            log,
            M.manifolds,
            submanifold_components(M, p),
            submanifold_components(M, q),
        )...,
    )
end

function jacobi_field(
    M::ProductManifold,
    p::ArrayPartition,
    q::ArrayPartition,
    t,
    X::ArrayPartition,
    β::Tβ,
) where {Tβ}
    return ArrayPartition(
        map(
            jacobi_field,
            M.manifolds,
            submanifold_components(M, p),
            submanifold_components(M, q),
            ntuple(_ -> t, length(M.manifolds)),
            submanifold_components(M, X),
            ntuple(_ -> β, length(M.manifolds)),
        )...,
    )
end
function jacobi_field!(M::ProductManifold, Y, p, q, t, X, β::Tβ) where {Tβ}
    map(
        jacobi_field!,
        M.manifolds,
        submanifold_components(M, Y),
        submanifold_components(M, p),
        submanifold_components(M, q),
        ntuple(_ -> t, length(M.manifolds)),
        submanifold_components(M, X),
        ntuple(_ -> β, length(M.manifolds)),
    )
    return Y
end

function log!(M::ProductManifold, X, p, q)
    map(
        log!,
        M.manifolds,
        submanifold_components(M, X),
        submanifold_components(M, p),
        submanifold_components(M, q),
    )
    return X
end

@doc raw"""
    manifold_dimension(M::ProductManifold)

Return the manifold dimension of the [`ProductManifold`](@ref), which is the sum of the
manifold dimensions the product is made of.
"""
manifold_dimension(M::ProductManifold) = mapreduce(manifold_dimension, +, M.manifolds)

"""
    manifold_dimension(M::ProductManifold)

Return the volume of [`ProductManifold`](@ref) `M`, i.e. product of volumes of the
manifolds `M` is constructed from.
"""
manifold_volume(M::ProductManifold) = mapreduce(manifold_volume, *, M.manifolds)

function mid_point!(M::ProductManifold, q, p1, p2)
    map(
        mid_point!,
        M.manifolds,
        submanifold_components(M, q),
        submanifold_components(M, p1),
        submanifold_components(M, p2),
    )
    return q
end

@doc raw"""
    norm(M::ProductManifold, p, X)

Compute the norm of `X` from the tangent space of `p` on the [`ProductManifold`](@ref),
i.e. from the element wise norms the 2-norm is computed.
"""
function LinearAlgebra.norm(M::ProductManifold, p, X)
    norms_squared = (
        map(
            norm,
            M.manifolds,
            submanifold_components(M, p),
            submanifold_components(M, X),
        ) .^ 2
    )
    return sqrt(sum(norms_squared))
end

"""
    number_of_components(M::ProductManifold{<:NTuple{N,Any}}) where {N}

Calculate the number of manifolds multiplied in the given [`ProductManifold`](@ref) `M`.
"""
number_of_components(::ProductManifold{𝔽,<:NTuple{N,Any}}) where {𝔽,N} = N

function ProductFVectorDistribution(
    type::VectorBundleFibers{<:VectorSpaceType,<:ProductManifold},
    p::Union{AbstractArray,AbstractManifoldPoint,ProductRepr},
    distributions::FVectorDistribution...,
)
    return ProductFVectorDistribution{typeof(type),typeof(distributions),typeof(p)}(
        type,
        p,
        distributions,
    )
end
function ProductFVectorDistribution(
    type::VectorBundleFibers{<:VectorSpaceType,<:ProductManifold},
    distributions::FVectorDistribution...,
)
    p = ProductRepr(map(d -> support(d).point, distributions))
    return ProductFVectorDistribution(type, p, distributions...)
end
function ProductFVectorDistribution(distributions::FVectorDistribution...)
    M = ProductManifold(map(d -> support(d).space.manifold, distributions)...)
    fiber = support(distributions[1]).space.fiber
    if !all(d -> support(d).space.fiber == fiber, distributions)
        error(
            "Not all distributions have support in vector spaces of the same type, which is currently not supported",
        )
    end
    # Probably worth considering sum spaces in the future?
    x = ProductRepr(map(d -> support(d).point, distributions)...)
    return ProductFVectorDistribution(VectorBundleFibers(fiber, M), x, distributions...)
end

function ProductPointDistribution(M::ProductManifold, distributions::MPointDistribution...)
    return ProductPointDistribution{typeof(M),typeof(distributions)}(M, distributions)
end
function ProductPointDistribution(distributions::MPointDistribution...)
    M = ProductManifold(map(d -> support(d).manifold, distributions)...)
    return ProductPointDistribution(M, distributions...)
end

for TP in [ProductRepr, ArrayPartition]
    eval(
        quote
            function parallel_transport_direction(
                M::ProductManifold,
                p::$TP,
                X::$TP,
                d::$TP,
            )
                return $TP(
                    map(
                        parallel_transport_direction,
                        M.manifolds,
                        submanifold_components(M, p),
                        submanifold_components(M, X),
                        submanifold_components(M, d),
                    ),
                )
            end
        end,
    )
end
function parallel_transport_direction!(M::ProductManifold, Y, p, X, d)
    map(
        parallel_transport_direction!,
        M.manifolds,
        submanifold_components(M, Y),
        submanifold_components(M, p),
        submanifold_components(M, X),
        submanifold_components(M, d),
    )
    return Y
end

for TP in [ProductRepr, ArrayPartition]
    eval(
        quote
            function parallel_transport_to(M::ProductManifold, p::$TP, X::$TP, q::$TP)
                return $TP(
                    map(
                        parallel_transport_to,
                        M.manifolds,
                        submanifold_components(M, p),
                        submanifold_components(M, X),
                        submanifold_components(M, q),
                    ),
                )
            end
        end,
    )
end
function parallel_transport_to!(M::ProductManifold, Y, p, X, q)
    map(
        parallel_transport_to!,
        M.manifolds,
        submanifold_components(M, Y),
        submanifold_components(M, p),
        submanifold_components(M, X),
        submanifold_components(M, q),
    )
    return Y
end

function project(M::ProductManifold, p::ProductRepr)
    return ProductRepr(map(project, M.manifolds, submanifold_components(M, p))...)
end
function project(M::ProductManifold, p::ArrayPartition)
    return ArrayPartition(map(project, M.manifolds, submanifold_components(M, p))...)
end

function project!(M::ProductManifold, q, p)
    map(project!, M.manifolds, submanifold_components(M, q), submanifold_components(M, p))
    return q
end

function project(M::ProductManifold, p::ProductRepr, X::ProductRepr)
    return ProductRepr(
        map(
            project,
            M.manifolds,
            submanifold_components(M, p),
            submanifold_components(M, X),
        )...,
    )
end
function project(M::ProductManifold, p::ArrayPartition, X::ArrayPartition)
    return ArrayPartition(
        map(
            project,
            M.manifolds,
            submanifold_components(M, p),
            submanifold_components(M, X),
        )...,
    )
end

function project!(M::ProductManifold, Y, p, X)
    map(
        project!,
        M.manifolds,
        submanifold_components(M, Y),
        submanifold_components(M, p),
        submanifold_components(M, X),
    )
    return Y
end

function Random.rand(rng::AbstractRNG, d::ProductPointDistribution)
    return ProductRepr(map(d -> rand(rng, d), d.distributions)...)
end
function Random.rand(rng::AbstractRNG, d::ProductFVectorDistribution)
    return ProductRepr(map(d -> rand(rng, d), d.distributions)...)
end

@doc raw"""
    rand(M::ProductManifold; parts_kwargs = map(_ -> (;), M.manifolds))

Return a random point on [`ProductManifold`](@ref)  `M`. `parts_kwargs` is
a tuple of keyword arguments for `rand` on each manifold in `M.manifolds`.
"""
function Random.rand(
    M::ProductManifold;
    vector_at=nothing,
    parts_kwargs=map(_ -> (;), M.manifolds),
)
    if vector_at === nothing
        return ProductRepr(
            map((N, kwargs) -> rand(N; kwargs...), M.manifolds, parts_kwargs)...,
        )
    elseif isa(vector_at, ProductRepr)
        return ProductRepr(
            map(
                (N, p, kwargs) -> rand(N; vector_at=p, kwargs...),
                M.manifolds,
                submanifold_components(M, vector_at),
                parts_kwargs,
            )...,
        )
    else
        return ArrayPartition(
            map(
                (N, p, kwargs) -> rand(N; vector_at=p, kwargs...),
                M.manifolds,
                submanifold_components(M, vector_at),
                parts_kwargs,
            )...,
        )
    end
end
function Random.rand(
    rng::AbstractRNG,
    M::ProductManifold;
    vector_at=nothing,
    parts_kwargs=map(_ -> (;), M.manifolds),
)
    if vector_at === nothing
        return ProductRepr(
            map((N, kwargs) -> rand(rng, N; kwargs...), M.manifolds, parts_kwargs)...,
        )
    elseif isa(vector_at, ProductRepr)
        return ProductRepr(
            map(
                (N, p, kwargs) -> rand(rng, N; vector_at=p, kwargs...),
                M.manifolds,
                submanifold_components(M, vector_at),
                parts_kwargs,
            )...,
        )
    else
        return ArrayPartition(
            map(
                (N, p, kwargs) -> rand(rng, N; vector_at=p, kwargs...),
                M.manifolds,
                submanifold_components(M, vector_at),
                parts_kwargs,
            )...,
        )
    end
end

function Random.rand!(
    rng::AbstractRNG,
    M::ProductManifold,
    pX;
    vector_at=nothing,
    parts_kwargs=map(_ -> (;), M.manifolds),
)
    if vector_at === nothing
        map(
            (N, q, kwargs) -> rand!(rng, N, q; kwargs...),
            M.manifolds,
            submanifold_components(M, pX),
            parts_kwargs,
        )
    else
        map(
            (N, X, p, kwargs) -> rand!(rng, N, X; vector_at=p, kwargs...),
            M.manifolds,
            submanifold_components(M, pX),
            submanifold_components(M, vector_at),
            parts_kwargs,
        )
    end
    return pX
end

function Distributions._rand!(
    rng::AbstractRNG,
    d::ProductPointDistribution,
    x::AbstractArray{<:Number},
)
    return copyto!(x, rand(rng, d))
end
function Distributions._rand!(rng::AbstractRNG, d::ProductPointDistribution, p::ProductRepr)
    map(
        t -> Distributions._rand!(rng, t[1], t[2]),
        d.distributions,
        submanifold_components(d.manifold, p),
    )
    return p
end
function Distributions._rand!(
    rng::AbstractRNG,
    d::ProductFVectorDistribution,
    v::AbstractArray{<:Number},
)
    return copyto!(v, rand(rng, d))
end
function Distributions._rand!(
    rng::AbstractRNG,
    d::ProductFVectorDistribution,
    X::ProductRepr,
)
    map(
        t -> Distributions._rand!(rng, t[1], t[2]),
        d.distributions,
        submanifold_components(d.space.manifold, X),
    )
    return X
end

@doc raw"""
    retract(M::ProductManifold, p, X, m::ProductRetraction)

Compute the retraction from `p` with tangent vector `X` on the [`ProductManifold`](@ref) `M`
using an [`ProductRetraction`](@ref), which by default encapsulates retractions of the
base manifolds. Then this method is performed elementwise, so the encapsulated retractions
method has to be one that is available on the manifolds.
"""
retract(::ProductManifold, ::Any...)

for TP in [ProductRepr, ArrayPartition]
    eval(
        quote
            function _retract(
                M::ProductManifold,
                p::$TP,
                X::$TP,
                t::Number,
                method::ProductRetraction,
            )
                return $TP(
                    map(
                        (N, pc, Xc, rm) -> retract(N, pc, Xc, t, rm),
                        M.manifolds,
                        submanifold_components(M, p),
                        submanifold_components(M, X),
                        method.retractions,
                    ),
                )
            end
        end,
    )
end

function _retract!(M::ProductManifold, q, p, X, t::Number, method::ProductRetraction)
    map(
        (N, qc, pc, Xc, rm) -> retract!(N, qc, pc, Xc, t, rm),
        M.manifolds,
        submanifold_components(M, q),
        submanifold_components(M, p),
        submanifold_components(M, X),
        method.retractions,
    )
    return q
end

function representation_size(M::ProductManifold)
    return (mapreduce(m -> prod(representation_size(m)), +, M.manifolds),)
end

@doc raw"""
    Y = riemannian_Hessian(M::ProductManifold, p, G, H, X)
    riemannian_Hessian!(M::ProductManifold, Y, p, G, H, X)

Compute the Riemannian Hessian ``\operatorname{Hess} f(p)[X]`` given the
Euclidean gradient ``∇ f(\tilde p)`` in `G` and the Euclidean Hessian ``∇^2 f(\tilde p)[\tilde X]`` in `H`,
where ``\tilde p, \tilde X`` are the representations of ``p,X`` in the embedding,.

On a product manifold, this decouples and can be computed elementwise.
"""
riemannian_Hessian(M::ProductManifold, p, G, H, X)

function riemannian_Hessian!(M::ProductManifold, Y, p, G, H, X)
    map(
        riemannian_Hessian!,
        M.manifolds,
        submanifold_components(M, Y),
        submanifold_components(M, p),
        submanifold_components(M, G),
        submanifold_components(M, H),
        submanifold_components(M, X),
    )
    return Y
end

@doc raw"""
    riemann_tensor(M::ProductManifold, p, X, Y, Z)

Compute the Riemann tensor at point from `p` with tangent vectors `X`, `Y` and `Z` on
the [`ProductManifold`](@ref) `M`.
"""
riemann_tensor(M::ProductManifold, p, X, Y, X)

for TP in [ProductRepr, ArrayPartition]
    eval(
        quote
            function riemann_tensor(M::ProductManifold, p::$TP, X::$TP, Y::$TP, Z::$TP)
                return $TP(
                    map(
                        riemann_tensor,
                        M.manifolds,
                        submanifold_components(M, p),
                        submanifold_components(M, X),
                        submanifold_components(M, Y),
                        submanifold_components(M, Z),
                    ),
                )
            end
        end,
    )
end

function riemann_tensor!(M::ProductManifold, Xresult, p, X, Y, Z)
    map(
        riemann_tensor!,
        M.manifolds,
        submanifold_components(M, Xresult),
        submanifold_components(M, p),
        submanifold_components(M, X),
        submanifold_components(M, Y),
        submanifold_components(M, Z),
    )
    return Xresult
end

"""
    set_component!(M::ProductManifold, q, p, i)

Set the `i`th component of a point `q` on a [`ProductManifold`](@ref) `M` to `p`, where `p` is a point on the [`AbstractManifold`](https://juliamanifolds.github.io/ManifoldsBase.jl/stable/types.html#ManifoldsBase.AbstractManifold)  this factor of the product manifold consists of.
"""
function set_component!(M::ProductManifold, q, p, i)
    return copyto!(submanifold_component(M, q, i), p)
end

"""
    setindex!(q, p, M::ProductManifold, i::Union{Integer,Colon,AbstractVector})
    q[M::ProductManifold,i...] = p

set the element `[i...]` of a point `q` on a [`ProductManifold`](@ref) by linear indexing to `q`.
See also [Array Indexing](https://docs.julialang.org/en/v1/manual/arrays/#man-array-indexing-1) in Julia.
"""
Base.@propagate_inbounds function Base.setindex!(
    q::Union{ProductRepr,ArrayPartition},
    p,
    M::ProductManifold,
    i::Union{Integer,Colon,AbstractVector,Val},
)
    return set_component!(M, q, p, i)
end

@doc raw"""
    sharp(M::ProductManifold, p, ξ::FVector{CotangentSpaceType})

Use the musical isomorphism to transform the cotangent vector `ξ` from the tangent space at
`p` on the [`ProductManifold`](@ref) `M` to a tangent vector.
This can be done elementwise for every entry of `ξ` (and `p`) separately
"""
sharp(::ProductManifold, ::Any...)

function _show_submanifold(io::IO, M::AbstractManifold; pre="")
    sx = sprint(show, "text/plain", M, context=io, sizehint=0)
    if occursin('\n', sx)
        sx = sprint(show, M, context=io, sizehint=0)
    end
    sx = replace(sx, '\n' => "\n$(pre)")
    print(io, pre, sx)
    return nothing
end

function _show_submanifold_range(io::IO, Ms, range; pre="")
    for i in range
        M = Ms[i]
        print(io, '\n')
        _show_submanifold(io, M; pre=pre)
    end
    return nothing
end

function _show_product_manifold_no_header(io::IO, M)
    n = length(M.manifolds)
    sz = displaysize(io)
    screen_height, screen_width = sz[1] - 4, sz[2]
    half_height = div(screen_height, 2)
    inds = 1:n
    pre = " "
    if n > screen_height
        inds = [1:half_height; (n - div(screen_height - 1, 2) + 1):n]
    end
    if n ≤ screen_height
        _show_submanifold_range(io, M.manifolds, 1:n; pre=pre)
    else
        _show_submanifold_range(io, M.manifolds, 1:half_height; pre=pre)
        print(io, "\n$(pre)⋮")
        _show_submanifold_range(
            io,
            M.manifolds,
            (n - div(screen_height - 1, 2) + 1):n;
            pre=pre,
        )
    end
    return nothing
end

function Base.show(io::IO, ::MIME"text/plain", M::ProductManifold)
    n = length(M.manifolds)
    print(io, "ProductManifold with $(n) submanifold$(n == 1 ? "" : "s"):")
    return _show_product_manifold_no_header(io, M)
end

function Base.show(io::IO, M::ProductManifold)
    return print(io, "ProductManifold(", join(M.manifolds, ", "), ")")
end

function Base.show(
    io::IO,
    mime::MIME"text/plain",
    B::CachedBasis{𝔽,T,D},
) where {𝔽,T<:AbstractBasis{𝔽},D<:ProductBasisData}
    println(io, "$(T) for a product manifold")
    for (i, cb) in enumerate(B.data.parts)
        println(io, "Basis for component $i:")
        show(io, mime, cb)
        println(io)
    end
    return nothing
end

"""
    submanifold(M::ProductManifold, i::Integer)

Extract the `i`th factor of the product manifold `M`.
"""
submanifold(M::ProductManifold, i::Integer) = M.manifolds[i]

"""
    submanifold(M::ProductManifold, i::Val)
    submanifold(M::ProductManifold, i::AbstractVector)

Extract the factor of the product manifold `M` indicated by indices in `i`.
For example, for `i` equal to `Val((1, 3))` the product manifold constructed
from the first and the third factor is returned.

The version with `AbstractVector` is not type-stable, for better preformance use `Val`.
"""
function submanifold(M::ProductManifold, i::Val)
    return ProductManifold(select_from_tuple(M.manifolds, i)...)
end
submanifold(M::ProductManifold, i::AbstractVector) = submanifold(M, Val(tuple(i...)))

Distributions.support(d::ProductPointDistribution) = MPointSupport(d.manifold)
function Distributions.support(tvd::ProductFVectorDistribution)
    return FVectorSupport(
        tvd.type,
        ProductRepr(map(d -> support(d).point, tvd.distributions)...),
    )
end

function uniform_distribution(M::ProductManifold)
    return ProductPointDistribution(M, map(uniform_distribution, M.manifolds))
end
function uniform_distribution(M::ProductManifold, p)
    return ProductPointDistribution(
        M,
        map(uniform_distribution, M.manifolds, submanifold_components(M, p)),
    )
end

function vector_bundle_transport(::VectorSpaceType, M::ProductManifold)
    return ProductVectorTransport(map(_ -> ParallelTransport(), M.manifolds))
end

for TP in [ProductRepr, ArrayPartition]
    eval(
        quote
            function vector_transport_direction(
                M::ProductManifold,
                p::$TP,
                X::$TP,
                d::$TP,
                m::ProductVectorTransport,
            )
                return $TP(
                    map(
                        vector_transport_direction,
                        M.manifolds,
                        submanifold_components(M, p),
                        submanifold_components(M, X),
                        submanifold_components(M, d),
                        m.methods,
                    ),
                )
            end
        end,
    )
end
function vector_transport_direction!(
    M::ProductManifold,
    Y,
    p,
    X,
    d,
    m::ProductVectorTransport,
)
    map(
        vector_transport_direction!,
        M.manifolds,
        submanifold_components(M, Y),
        submanifold_components(M, p),
        submanifold_components(M, X),
        submanifold_components(M, d),
        m.methods,
    )
    return Y
end

@doc raw"""
    vector_transport_to(M::ProductManifold, p, X, q, m::ProductVectorTransport)

Compute the vector transport the tangent vector `X`at `p` to `q` on the
[`ProductManifold`](@ref) `M` using an [`ProductVectorTransport`](@ref) `m`.
This method is performed elementwise, i.e. the method `m` has to be implemented on the
base manifold.
"""
vector_transport_to(::ProductManifold, ::Any, ::Any, ::Any, ::ProductVectorTransport)

for TP in [ProductRepr, ArrayPartition]
    eval(
        quote
            function vector_transport_to(
                M::ProductManifold,
                p::$TP,
                X::$TP,
                q::$TP,
                m::ProductVectorTransport,
            )
                return $TP(
                    map(
                        vector_transport_to,
                        M.manifolds,
                        submanifold_components(M, p),
                        submanifold_components(M, X),
                        submanifold_components(M, q),
                        m.methods,
                    ),
                )
            end
            function vector_transport_to(
                M::ProductManifold,
                p::$TP,
                X::$TP,
                q::$TP,
                m::ParallelTransport,
            )
                return $TP(
                    map(
                        (iM, ip, iX, id) -> vector_transport_to(iM, ip, iX, id, m),
                        M.manifolds,
                        submanifold_components(M, p),
                        submanifold_components(M, X),
                        submanifold_components(M, q),
                    ),
                )
            end
        end,
    )
end

function vector_transport_to!(M::ProductManifold, Y, p, X, q, m::ProductVectorTransport)
    map(
        vector_transport_to!,
        M.manifolds,
        submanifold_components(M, Y),
        submanifold_components(M, p),
        submanifold_components(M, X),
        submanifold_components(M, q),
        m.methods,
    )
    return Y
end
function vector_transport_to!(M::ProductManifold, Y, p, X, q, m::ParallelTransport)
    map(
        (iM, iY, ip, iX, id) -> vector_transport_to!(iM, iY, ip, iX, id, m),
        M.manifolds,
        submanifold_components(M, Y),
        submanifold_components(M, p),
        submanifold_components(M, X),
        submanifold_components(M, q),
    ),
    return Y
end

@doc raw"""
<<<<<<< HEAD
    Y = Weingarten(M::ProductManifold, p, X, V)
    Weingarten!(M::ProductManifold, Y, p, X, V)

Since the metric decouples, also the computation of the Weingarten map
``\mathcal W_p`` can be computed elementwise on the single elements of the [`ProductManifold`](@ref) `M`.
"""
Weingarten(::ProductManifold, p, X, V)

function Weingarten!(M::ProductManifold, Y, p, X, V)
    map(
        Weingarten!,
        M.manifolds,
        submanifold_components(M, Y),
        submanifold_components(M, p),
        submanifold_components(M, X),
        submanifold_components(M, V),
    )
    return Y
=======
    volume_density(M::ProductManifold, p, X)

Return volume density on the [`ProductManifold`](@ref) `M`, i.e. product of constituent
volume densities.
"""
function volume_density(M::ProductManifold, p, X)
    dens = map(
        volume_density,
        M.manifolds,
        submanifold_components(M, p),
        submanifold_components(M, X),
    )
    return prod(dens)
>>>>>>> a0c70ace
end

function zero_vector!(M::ProductManifold, X, p)
    map(
        zero_vector!,
        M.manifolds,
        submanifold_components(M, X),
        submanifold_components(M, p),
    )
    return X
end<|MERGE_RESOLUTION|>--- conflicted
+++ resolved
@@ -1673,26 +1673,6 @@
 end
 
 @doc raw"""
-<<<<<<< HEAD
-    Y = Weingarten(M::ProductManifold, p, X, V)
-    Weingarten!(M::ProductManifold, Y, p, X, V)
-
-Since the metric decouples, also the computation of the Weingarten map
-``\mathcal W_p`` can be computed elementwise on the single elements of the [`ProductManifold`](@ref) `M`.
-"""
-Weingarten(::ProductManifold, p, X, V)
-
-function Weingarten!(M::ProductManifold, Y, p, X, V)
-    map(
-        Weingarten!,
-        M.manifolds,
-        submanifold_components(M, Y),
-        submanifold_components(M, p),
-        submanifold_components(M, X),
-        submanifold_components(M, V),
-    )
-    return Y
-=======
     volume_density(M::ProductManifold, p, X)
 
 Return volume density on the [`ProductManifold`](@ref) `M`, i.e. product of constituent
@@ -1706,7 +1686,27 @@
         submanifold_components(M, X),
     )
     return prod(dens)
->>>>>>> a0c70ace
+end
+
+@doc raw"""
+    Y = Weingarten(M::ProductManifold, p, X, V)
+    Weingarten!(M::ProductManifold, Y, p, X, V)
+
+Since the metric decouples, also the computation of the Weingarten map
+``\mathcal W_p`` can be computed elementwise on the single elements of the [`ProductManifold`](@ref) `M`.
+"""
+Weingarten(::ProductManifold, p, X, V)
+
+function Weingarten!(M::ProductManifold, Y, p, X, V)
+    map(
+        Weingarten!,
+        M.manifolds,
+        submanifold_components(M, Y),
+        submanifold_components(M, p),
+        submanifold_components(M, X),
+        submanifold_components(M, V),
+    )
+    return Y
 end
 
 function zero_vector!(M::ProductManifold, X, p)
