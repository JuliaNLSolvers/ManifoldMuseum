@doc raw"""
    Symplectic{n, ℝ} <: AbstractEmbeddedManifold{ℝ, DefaultIsometricEmbeddingType}

Over the field ℝ, the Symplectic Manifold consists of all $2n × 2n$ matrices defined as
````math
\operatorname{Sp}(2n, ℝ) = \bigl\{ p ∈ ℝ^{2n × 2n} \, \big| \, p^TQ_{2n}p = Q_{2n} \bigr\}
````
where
````math
Q_{2n} =
\begin{bmatrix}
  0_n & I_n \\
 -I_n & 0_n
\end{bmatrix}
````
with $0_n$ and $I_n$ denoting the $n × n$ zero-matrix and indentity matrix respectively.
This way of embedding a symplectic manifold in a real matrix space with twice the dimensions
along the rows and columns can be seen the 'realification' of an underlying complex structure.
Internally the dimensionality of the structure is stored as half of the even dimension supplied to the constructor,
``2n -> n``, as most computations with points on a Real Symplectic manifold takes advantage of the natural block structure
of a matrix ``A ∈ ℝ^{2n × 2n}`` where we consider it as consisting of four smaller matrices in ``ℝ^{n × n}``.

# Constructor:
    Symplectic(2*n, field::AbstractNumbers=ℝ) -> Symplectic{n, ℝ}()

The constructor accepts the number of dimensions in ``ℝ^{2n × 2n}`` as the embedding for the Real Symplectic manifold,
but internally stores the integer ``n`` denoting half the dimension of the embedding.
"""
struct Symplectic{n,𝔽} <: AbstractEmbeddedManifold{𝔽,DefaultIsometricEmbeddingType} end

@doc """
    Document difference between real and complex.
    You are given a manifold of embedding dimension 2nX2n.
"""
Symplectic(n::Int, field::AbstractNumbers=ℝ) = begin
    Symplectic{div(n, 2),field}()
end

decorated_manifold(::Symplectic{n,ℝ}) where {n} = Euclidean(2n, 2n; field=ℝ)

@doc raw"""
    manifold_dimension(::Symplectic{n})

As a special case of the SymplecticStiefel manifold with k = n. As shown in Proposition
3.1 in Gao et. al.
"""
manifold_dimension(::Symplectic{n}) where {n} = (2n + 1) * n

Base.show(io::IO, ::Symplectic{n,ℝ}) where {n,ℝ} = print(io, "Symplectic{$(2n)}()")

@doc raw"""
    #TODO: Document The Riemannian Symplectic metric used.

````math
    g_p(Z_1, Z_2) = tr((p^{-1}Z_1)^T (p^{-1}Z_2))
````
"""
struct RealSymplecticMetric <: RiemannianMetric end

default_metric_dispatch(::Symplectic{n,ℝ}, ::RealSymplecticMetric) where {n,ℝ} = Val(true)

function check_point(M::Symplectic{n,ℝ}, p; kwargs...) where {n,ℝ}
    abstract_embedding_type = supertype(typeof(M))

    mpv = invoke(check_point, Tuple{abstract_embedding_type,typeof(p)}, M, p; kwargs...)
    mpv === nothing || return mpv

    # Perform check that the matrix lives on the real symplectic manifold:
    expected_zero = norm(inv(M, p) * p - LinearAlgebra.I)
    if !isapprox(expected_zero, zero(eltype(p)); kwargs...)
        return DomainError(
            expected_zero,
<<<<<<< HEAD
            (
                "The point $(p) does not lie on $(M) because its symplectic" *
                " inverse composed with itself is not the identity."
            ),
=======
            ("The point `p` does not lie on $(M) because its symplectic"
           * " inverse composed with itself is not the identity.")
>>>>>>> 87aea7d3
        )
    end
    return nothing
end

# Document 'check_vector'.
@doc raw"""
    Reference:
"""
check_vector(::Symplectic, ::Any...)

function check_vector(M::Symplectic{n}, p, X; kwargs...) where {n}
    abstract_embedding_type = supertype(typeof(M))

    mpv = invoke(
        check_vector,
        Tuple{abstract_embedding_type,typeof(p),typeof(X)},
        M,
        p,
        X;
        kwargs...,
    )
    mpv === nothing || return mpv

    Q = SymplecticMatrix(p, X)
    tangent_requirement_norm = norm(X' * Q * p + p' * Q * X, 2)

    if !isapprox(tangent_requirement_norm, 0.0; kwargs...)
        return DomainError(
            tangent_requirement_norm,
<<<<<<< HEAD
            (
                "The matrix $(X) is not in the tangent space at point $p of the" *
                " $(M) manifold, as X'Qp + p'QX is not the zero matrix"
            ),
=======
            ("The matrix `X` is not in the tangent space at point `p` of the"
           * " $(M) manifold, as X'Qp + p'QX is not the zero matrix")
>>>>>>> 87aea7d3
        )
    end
    return nothing
end

function Base.rand(M::Symplectic{n}) where {n}
    # Generate random matrices to construct a Hamiltonian matrix:
    Ω = rand_hamiltonian(M)
    (I + Ω) / (I - Ω)
end

function Base.rand(::Symplectic{n}, p) where {n}
    # Generate random symmetric matrix:
    S = rand(2n, 2n) .- 1/2
    S .= (1/2) .* (S + S')
    Q = SymplecticMatrix(p)
    lmul!(Q, S)
    return p * S
end

@doc raw"""
    inner(::Symplectic{n, ℝ}, p, X, Y)

Riemannian: Test Test. Reference to Fiori.

"""
function inner(M::Symplectic{n,ℝ}, p, X, Y)::eltype(p) where {n}
    # For symplectic matrices, the 'symplectic inverse' p^+ is the actual inverse.
    p_star = inv(M, p)
    return tr((p_star * X)' * (p_star * Y))
end

<<<<<<< HEAD
=======
@doc raw"""
    distance(M::Symplectic{n}, p, q) where {n}

Approximate distance between two Symplectic matrices, as found
in eq. (7) of "A Riemannian-Steepest-Descent approach
for optimization of the real symplectic group."
"""
function distance(::Symplectic{n}, p, q) where {n}
    return norm(log(symplectic_inverse_times(SymplecticStiefel(2n, 2n), p, q)))
end


@doc raw"""
    exp(M::Symplectic, p, X)

The Exponential mapping on the Symplectic manifold with the 'Fiori'
inner product.
From Proposition 2 in "A Riemannian-Steepest-Descent approach
for optimization of the real symplectic group."
"""
function exp!(::Symplectic{n}, q, p, X) where {n}
    # p_star_X = inv(M, p)*X
    p_star_X = symplectic_inverse_times(SymplecticStiefel(2n, 2n), p, X)
    # Use memory in q once:
    q .= p_star_X .- p_star_X'
    q .= p * exp(p_star_X) * exp(q)
    return q
end

>>>>>>> 87aea7d3
@doc raw"""
    check_even_dim(p; square=false)::Integer

Convenience function to check whether or not an abstract matrix is square, with an even
number (2n, 2n) of rows and columns. Then returns the integer part of the even dimension.
"""
function get_even_dims(p; square=false)
    n, k = size(p)
    # Otherwise, both dimensions just need to be even.
    # First check that dimensions are even:
    ((n % 2 == 0) && (k % 2 == 0)) || throw(
        DimensionMismatch(
            "Matrix does not have even " *
            "dimensions (2n, 2k): Dimensions are ($(n), $(k)).",
        ),
    )

    # If 'square=true', we require m==n:
    (!square || (n == k)) || throw(
        DimensionMismatch(
            "Matrix is not square with dimensions " *
            "(2n, 2n): Dimensions are ($(n), $(k)).",
        ),
    )

    return div(n, 2), div(k, 2)
end

# T Indicates whether or not transposed.
# Acts like the symplectic transform.
struct SymplecticMatrix{T}
    λ::T
end
SymplecticMatrix(λ::T) where {T<:Number} = SymplecticMatrix{T}(λ)

function SymplecticMatrix(arrays::Vararg{AbstractArray})
    begin
        TS = Base.promote_type(map(eltype, arrays)...)
        SymplecticMatrix(one(TS))
    end
end

ndims(Q::SymplecticMatrix) = 2
copy(Q::SymplecticMatrix) = SymplecticMatrix(Q.λ)
Base.eltype(::SymplecticMatrix{T}) where {T} = T
function Base.convert(::Type{SymplecticMatrix{T}}, Q::SymplecticMatrix) where {T}
    return SymplecticMatrix(convert(T, Q.λ))
end

function Base.show(io::IO, Q::SymplecticMatrix)
    s = "$(Q.λ)"
    if occursin(r"\w+\s*[\+\-]\s*\w+", s)
        s = "($s)"
    end
    return print(io, typeof(Q), "(): $(s)*[0 I; -I 0]")
end

# Overloaded functions:
# Overload: * scalar left, right, matrix, left, right, itself right and left.
# unary -, inv = -1/s,
# transpose = -s, +.

(Base.:-)(Q::SymplecticMatrix) = SymplecticMatrix(-Q.λ)

(Base.:*)(x::Number, Q::SymplecticMatrix) = SymplecticMatrix(x * Q.λ)
(Base.:*)(Q::SymplecticMatrix, x::Number) = SymplecticMatrix(x * Q.λ)
function (Base.:*)(Q1::SymplecticMatrix, Q2::SymplecticMatrix)
    return LinearAlgebra.UniformScaling(-Q1.λ * Q2.λ)
end

Base.transpose(Q::SymplecticMatrix) = -Q
Base.adjoint(Q::SymplecticMatrix) = -Q
Base.inv(Q::SymplecticMatrix) = SymplecticMatrix(-(1 / Q.λ))

(Base.:+)(Q1::SymplecticMatrix, Q2::SymplecticMatrix) = SymplecticMatrix(Q1.λ + Q2.λ)
(Base.:-)(Q1::SymplecticMatrix, Q2::SymplecticMatrix) = SymplecticMatrix(Q1.λ - Q2.λ)

(Base.:+)(Q::SymplecticMatrix, p::AbstractMatrix) = p + Q
function (Base.:+)(p::AbstractMatrix, Q::SymplecticMatrix)
    # When we are adding, the Matrices must match in size:
    n, _ = get_even_dims(p; square=true)

    # Allocate new memory:
    TS = Base._return_type(+, Tuple{eltype(p),eltype(Q)})
    out = copyto!(similar(p, TS), p)

    # Add Q.λ multiples of the UniformScaling to the lower left and upper right blocks of p:
    λ_Id = LinearAlgebra.UniformScaling(Q.λ)

<<<<<<< HEAD
    out[1:n, (n + 1):(2n)] .+= λ_Id
    out[(n + 1):(2n), 1:n] .-= λ_Id
=======
    out[1:n, (n+1):2n] += λ_Id
    out[(n+1):2n, 1:n] -= λ_Id
>>>>>>> 87aea7d3
    return out
end

# Binary minus:
(Base.:-)(Q::SymplecticMatrix, p::AbstractMatrix) = Q + (-p)
(Base.:-)(p::AbstractMatrix, Q::SymplecticMatrix) = p + (-Q)

function (Base.:*)(p::AbstractMatrix, Q::SymplecticMatrix)
    _, k = Manifolds.get_even_dims(p)

    # Allocate new memory:
    TS = typeof(one(eltype(p)) + one(eltype(Q)))
    pQ = similar(p, TS)

    # Perform right mulitply by λ*Q:
    mul!((@inbounds view(pQ, :, 1:k)), -Q.λ, @inbounds view(p, :, (k + 1):lastindex(p, 2)))
    mul!((@inbounds view(pQ, :, (k + 1):lastindex(pQ, 2))), Q.λ, @inbounds view(p, :, 1:k))
    return pQ
end

function (Base.:*)(Q::SymplecticMatrix, p::AbstractMatrix)
    n, _ = Manifolds.get_even_dims(p)

    # Allocate new memory:
    TS = typeof(one(eltype(p)) + one(eltype(Q)))
    Qp = similar(p, TS)

    # Perform left mulitply by λ*Q:
    mul!((@inbounds view(Qp, 1:n, :)), Q.λ, @inbounds view(p, (n + 1):lastindex(p, 1), :))
    mul!((@inbounds view(Qp, (n + 1):lastindex(Qp, 1), :)), -Q.λ, @inbounds view(p, 1:n, :))

    return Qp
end

function LinearAlgebra.lmul!(Q::SymplecticMatrix, p::AbstractMatrix)
    # Perform left multiplication by a symplectic matrix,
    # overwriting the matrix p in place:
    n, k = get_even_dims(p)

    # Need to allocate half the space in order to avoid overwriting:
    TS = Base._return_type(+, Tuple{eltype(p),eltype(Q)})
    half_row_p = similar(p, TS, (n, 2k))
    half_row_p[1:n, :] .= p[1:n, :]

    p[1:n, :] .= (Q.λ) .* p[(n + 1):end, :]
    p[(n + 1):end, :] .= (-Q.λ) .* half_row_p[1:n, :]

    return p
end

function LinearAlgebra.rmul!(p::AbstractMatrix, Q::SymplecticMatrix)
    # Perform right multiplication by a symplectic matrix,
    # overwriting the matrix p in place:
    n, k = get_even_dims(p)

    # Need to allocate half the space in order to avoid overwriting:
    TS = Base._return_type(+, Tuple{eltype(p),eltype(Q)})
    half_col_p = similar(p, TS, (2n, k))
    half_col_p[:, 1:k] .= p[:, 1:k]

    # Allocate new memory:
    TS = Base._return_type(+, Tuple{eltype(p),eltype(Q)})

    # Perform right mulitply by λ*Q:
    p[:, 1:k] .= (-Q.λ) .* p[:, (k + 1):end]
    p[:, (k + 1):end] .= (Q.λ) .* half_col_p[:, 1:k]

    return p
end

function LinearAlgebra.mul!(A::AbstractMatrix, p::AbstractMatrix, Q::SymplecticMatrix)
    _, k = get_even_dims(p)
    # Perform right mulitply by λ*Q:
    mul!((@inbounds view(A, 1:n, :)), Q.λ, @inbounds view(p, (n + 1):lastindex(p, 1), :))
    mul!((@inbounds view(A, (n + 1):lastindex(A, 1), :)), -Q.λ, @inbounds view(p, 1:n, :))
    return A
end

function LinearAlgebra.mul!(A::AbstractMatrix, Q::SymplecticMatrix, p::AbstractMatrix)
    n, _ = get_even_dims(p)
    # Perform right mulitply by λ*Q:
    mul!((@inbounds view(A, 1:n, :)), Q.λ, @inbounds view(p, (n + 1):lastindex(p, 1), :))
    mul!((@inbounds view(A, (n + 1):lastindex(A, 1), :)), -Q.λ, @inbounds view(p, 1:n, :))
    return A
end

function add_scaled_I!(A::AbstractMatrix, λ::Number)
    LinearAlgebra.checksquare(A)
    @inbounds for i in axes(A, 1)
        A[i, i] += λ
    end
    return A
end

@doc raw"""
    inv(M::Symplectic{n, ℝ}, A) where {n, ℝ}

Compute the symplectic inverse ``A^+`` of matrix ``A ∈ ℝ^{2n × 2n}``, returning the result.
````math
A ∈ ℝ^{2n × 2n},\quad
A =
\begin{bmatrix}
A_{1,1} & A_{1,2} \\
A_{2,1} & A_{2, 2}
\end{bmatrix}
````
Here the symplectic inverse is defined as:
````math
A^{+} := Q_{2n}^T A^T Q_{2n}
````
where
````math
Q_{2n} =
\begin{bmatrix}
0_n & I_n \\
 -I_n & 0_n
\end{bmatrix}
````

In total the symplectic inverse of A is computed as:
````math
A^{+} =
\begin{bmatrix}
  A_{2, 2}^T & -A_{1, 2}^T \\
 -A_{2, 1}^T &  A_{2, 2}^T
\end{bmatrix}
````
"""
function Base.inv(::Symplectic{n,ℝ}, A) where {n}
    Ai = similar(A)
    checkbounds(A, 1:(2n), 1:(2n))
    @inbounds for i in 1:n, j in 1:n
        Ai[i, j] = A[j + n, i + n]
    end
    @inbounds for i in 1:n, j in 1:n
        Ai[i + n, j] = -A[j + n, i]
    end
    @inbounds for i in 1:n, j in 1:n
        Ai[i, j + n] = -A[j, i + n]
    end
    @inbounds for i in 1:n, j in 1:n
        Ai[i + n, j + n] = A[j, i]
    end
    return Ai
end

function inv!(::Symplectic{n,ℝ}, A) where {n}
    checkbounds(A, 1:(2n), 1:(2n))
    @inbounds for i in 1:n, j in 1:n
        tmp = A[i, j]
        A[i, j] = A[j + n, i + n]
        A[j + n, i + n] = tmp
    end
    @inbounds for i in 1:n, j in i:n
        if i == j
            A[i, j + n] = -A[i, j + n]
        else
            tmp = A[i, j + n]
            A[i, j + n] = -A[j, i + n]
            A[j, i + n] = -tmp
        end
    end
    @inbounds for i in 1:n, j in i:n
        if i == j
            A[i + n, j] = -A[i + n, j]
        else
            tmp = A[i + n, j]
            A[i + n, j] = -A[j + n, i]
            A[j + n, i] = -tmp
        end
    end
    return A
end

<<<<<<< HEAD
function symplectic_inverse_times!(::::Symplectic{n,ℝ}, A, p, q) where {n}
    checkbounds(q, 1:(2n), 1:(2n))
    checkbounds(p, 1:(2n), 1:(2n))
    checkbounds(A, 1:(2n), 1:(2n))
    # we write p = [p1 p2; p3 p4] (and similarly q and A), where
    # pi, qi are nxn and Ai is nxn Then the p^+q can be computed as
    A .= 0
    @inbounds for i in 1:n, j in 1:n, l in 1:n # Compute A1 = p4'q1 - p2'q3
        A[i, j] += p[n + l, n + i] * q[l, j] - p[l, n + i] * q[n + l, j]
    end
    @inbounds for i in 1:n, j in 1:n, l in 1:n # A2 = p4'q2 - p2'q4
        A[i, n + j] += p[n + l, n + i] * q[l, n + j] - p[l, n + i] * q[n + l, n + j]
    end
    @inbounds for i in 1:n, j in 1:n, l in 1:n # A3 = p1'q3 - p3'q1
        A[n + i, j] += p[l, i] * q[n + l, j] - p[n + l, i] * q[l, j]
    end
    @inbounds for i in 1:n, j in 1:n, l in 1:n # A4 = p1'q4 - p3'q2
        A[n + i, n + j] += p[l, i] * q[n + l, n + j] - p[n + l, i] * q[l, n + j]
    end
    return A
end

=======
>>>>>>> 87aea7d3
function rand_hamiltonian(::Symplectic{n}; final_norm=1) where {n}
    A = randn(n, n)
    B = randn(n, n)
    C = randn(n, n)
    B = (1 / 2) .* (B .+ B')
    C = (1 / 2) .* (C .+ C')
    Ω = [A B; C -A']
    return final_norm * Ω / norm(Ω, 2)
end

@doc raw"""
    grad_euclidean_to_manifold(M::Symplectic{n}, p, ∇_Euclidian_f)

Compute the transformation of the euclidean gradient of a function `f` onto the tangent space of the point p ∈ Sn(ℝ, 2n)[^FioriSimone2011].
The transformation is found by requireing that the gradient element in the tangent space solves the metric compatibility for the Riemannian default_metric_dispatch
along with the defining equation for a tangent vector ``X ∈ T_pSn(ℝ)``at a point ``p ∈ Sn(ℝ)``.

First we change the representation of the gradient from the Euclidean metric to the RealSymplecticMetric at p,
and then we project the result onto the tangent space ``T_p\operatorname{Sp}(2n, ℝ)`` at p.

[^FioriSimone2011]:
    > Simone Fiori:
    > Solving minimal-distance problems over the manifold of real-symplectic matrices,
    > SIAM Journal on Matrix Analysis and Applications 32(3), pp. 938-968, 2011.
    > doi [10.1137/100817115](https://doi.org/10.1137/100817115).
"""
function grad_euclidean_to_manifold(M::Symplectic{n}, p, ∇f_euc) where {n}
    # TODO: Make mutating version of this grad-conversion function.
    ∇f_metr_comp = change_representer(M, EuclideanMetric(), p, ∇f_euc)
    return project_riemannian!(M, ∇f_metr_comp, p, ∇f_metr_comp)
end

function grad_euclidean_to_manifold!(M::Symplectic{n}, ∇f_man, p, ∇f_euc) where {n}
    # TODO: Make mutating version of this grad-conversion function.
    change_representer!(M, ∇f_man, EuclideanMetric(), p, ∇f_euc)
    return project_riemannian!(M, ∇f_man, p, ∇f_man)
end

function new_grad_euclidean_to_manifold!(M::Symplectic, ∇f_man, p, ∇f_euc)
    # First project onto the tangent space, then change the representer.
    project!(M, ∇f_man, p, ∇f_euc)  # Requries solving 'sylvester'-equation.
    return change_tangent_space_representer!(M, ∇f_man, EuclideanMetric(), p, ∇f_euc)
end

# Overwrite gradient functions for the Symplectic case:
# Need to first change representer of ``∇f_euc`` to the Symplectic manifold,
# then project onto the correct tangent space.
function gradient(M::Symplectic, f, p, backend::RiemannianProjectionBackend)
    amb_grad = _gradient(f, p, backend.diff_backend)

    # Proj ∘ Change_representer(amb_grad):
    return project_riemannian!(M, similar(amb_grad), p,
                                change_representer(M, EuclideanMetric(), p, amb_grad))
end

function gradient!(M::Symplectic, f, X, p, backend::RiemannianProjectionBackend)
    _gradient!(f, X, p, backend.diff_backend)
    change_representer!(M, X, EuclideanMetric(), p, X)
    return project_riemannian!(M, X, p, X)
end


@doc raw"""
    change_representer!(::Symplectic, Y, p, X)

Change the representation of an arbitrary element ``χ ∈ \mathbb{R}^{2n \times 2n}`` s.t.
````math
    g_p(c_p(χ), η) = ⟨χ, η⟩^{\text{Euc}} \;∀\; η ∈ T_p\operatorname{Sp}(2n, ℝ).
````
where
````math
    c_p : \mathbb{R}^{2n \times 2n} \rightarrow \mathbb{R}^{2n \times 2n},
````
and ``c_p(χ) = pp^T χ``.
"""
function change_representer!(::Symplectic, Y, ::EuclideanMetric, p, X)
    # The following formula actually works for all X ∈ ℝ^{2n × 2n}, and
    # is exactly the same as: Proj_[T_pSp](p * p^T * X).
    # Q = SymplecticMatrix(p, X)
    # Y .= (1/2) .* p * p' * X .+ (1/2) .* p * Q * X' * p * Q
    # The above is also the only formula I have found for a 'change_representer' which
    # stays in the tangent space of p after application.

    Y .= p * p' * X
    return Y
end

<<<<<<< HEAD
=======
@doc raw"""
    change_tangent_space_representer!(::Symplectic, Y, ::EuclideanMetric, p, X)

Compute the representation of a tangent vector ``χ ∈ T_p\operatorname{Sp}(2n, ℝ)`` s.t.
````math
    g_p(c_p(χ), η) = ⟨χ, η⟩^{\text{Euc}} \;∀\; η ∈ T_p\operatorname{Sp}(2n, ℝ).
````
with the conversion function
````math
    c_p : T_p\operatorname{Sp}(2n, ℝ) \rightarrow T_p\operatorname{Sp}(2n, ℝ), \quad
    c_p(η) = \frac{1}{2} pp^T η + \frac{1}{2} pQ η^T pQ.
````

Each of the terms ``c_p^1(η) = p p^T η`` and ``c_p^2(η) = pQ η^T pQ`` from the
above definition of ``c_p(η)`` are themselves metric compatible in the sense that
````math
    c_p^i : T_p\operatorname{Sp}(2n, ℝ) \rightarrow \mathbb{R}^{2n \times 2n}\quad
    g_p^i(c_p(χ), η) = ⟨χ, η⟩^{\text{Euc}} \;∀\; η ∈ T_p\operatorname{Sp}(2n, ℝ),
````
for ``i \in {1, 2}``. However the range of each function alone is not confined to
``T_p\operatorname{Sp}(2n, ℝ)``, but the convex combination
````math
    c_p(η) = \frac{1}{2}c_p^1(η) + \frac{1}{2}c_p^2(η)
````
does have the correct range ``T_p\operatorname{Sp}(2n, ℝ)``.
"""
function change_tangent_space_representer!(::Symplectic, Y, ::EuclideanMetric, p, X)
    # This is the change in 'representer' which keeps one in the
    # tangent space of p, but only works in the symplectic case.
    Q = SymplecticMatrix(p, X)
    Y[:, :] = (1/2) .* p * (p' * X .+ Q * X' * p * Q)
    return Y
end

>>>>>>> 87aea7d3
@doc raw"""
    riemannian_project!(M::Symplectic{n, ℝ}, Y, p, X) where {n}

Compute the projection of ``X ∈ R^{2n × 2n}`` onto ``T_p\operatorname{Sp}(2n, ℝ)``, stored inplace in Y.
Adapted from projection onto tangent spaces of Symplectic Stiefal manifolds ``\operatorname{Sp}(2p, 2n)`` with
``p = n``[^Gao2021riemannian].

# Full defining equations possibly:

[^Gao2021riemannian]:
    > Gao, Bin and Son, Nguyen Thanh and Absil, P-A and Stykel, Tatjana:
    > Riemannian optimization on the symplectic Stiefel manifold,
    > SIAM Journal on Optimization 31(2), pp. 1546-1575, 2021.
    > doi [10.1137/20M1348522](https://doi.org/10.1137/20M1348522)
"""
<<<<<<< HEAD
function project!(::Symplectic{n,ℝ}, Y, p, X) where {n}
=======
function project_riemannian!(::Symplectic{n, ℝ}, Y, p, X) where {n}
>>>>>>> 87aea7d3
    # Original formulation of the projection from the Gao et al. paper:
    # Y[:, :] = pQ * symmetrized_pT_QT_X .+ (I - pQ*p^T_Q^T) * X
    # The term: (I - pQ*pT_QT) = 0 in our symplectic case.

    Q = SymplecticMatrix(p, X)

    pT_QT_X = p' * Q' * X
    symmetrized_pT_QT_X = (1 / 2) .* (pT_QT_X + pT_QT_X')

    Y[:, :] = p * Q * (symmetrized_pT_QT_X)
    return Y
end

@doc raw"""
    project_riemannian_normal!(M::Symplectic{n, ℝ}, Y, p, X)

Project onto the normal of the tangent space ``(T_p\operatorname{Sp}(2n))^{\perp_g}`` at
a point ``p ∈ \operatorname{Sp}(2n)``, relative to the riemannian metric ``g``.

That is,
````math
(T_p\operatorname{Sp}(2n))^{\perp_g} = \{Y \in \mathbb{R}^{2n \times 2n} :
                        g_p(Y, X) = 0 \;\forall\; X \in T_p\operatorname{Sp}(2n)\},
````
and the closed form projection operator is as found in Gao et al.[^Gao2021riemannian].

# Defining equations:

[^Gao2021riemannian]:
    > Gao, Bin and Son, Nguyen Thanh and Absil, P-A and Stykel, Tatjana:
    > Riemannian optimization on the symplectic Stiefel manifold,
    > SIAM Journal on Optimization 31(2), pp. 1546-1575, 2021.
    > doi [10.1137/20M1348522](https://doi.org/10.1137/20M1348522)
"""
<<<<<<< HEAD
function project_normal!(M::Symplectic{n,ℝ}, Y, p, X) where {n}
=======
function project_riemannian_normal!(::Symplectic{n, ℝ}, Y, p, X) where {n}
>>>>>>> 87aea7d3
    Q = SymplecticMatrix(p, X)

    pT_QT_X = p' * Q' * X
    skew_pT_QT_X = (1 / 2) .* (pT_QT_X .- pT_QT_X')

    Y[:, :] = p * Q * skew_pT_QT_X
    return Y
end

### TODO: implement retractions. First up, Cauchy-retraction:
@doc raw"""
    retract(::Symplectic, p, X, ::CayleyRetraction)

Compute the Cayley retraction on ``p ∈ \operatorname{Sp}(2n, ℝ)`` in the direction of tangent vector
``X ∈ T_p\operatorname{Sp}(2n, ℝ)``.

Defined pointwise as
````math
\mathcal{R}_p(X) = -p(p^TQ^T X + 2X)^{-1}(p^TQ^T X - 2Q)
````
"""
function retract!(::Symplectic, q, p, X, ::CayleyRetraction)
    Q = SymplecticMatrix(p, X)

    pT_QT_X = p' * Q' * X

    q .= -p * ((pT_QT_X + 2 * Q) \ (pT_QT_X - 2 * Q))
    return q
end

ManifoldsBase.default_retraction_method(::Symplectic) = CayleyRetraction()

struct CayleyInverseRetraction <: AbstractInverseRetractionMethod end

# Inverse-retract:
# TODO: Write as a special case of the inverse-cayley retraction for the SymplecticStiefel case?
@doc raw"""
    inverse_retract!(M::Symplectic, X, p, q, ::CayleyInverseRetraction)

Compute the Cayley Inverse Retraction as in proposition 5.3 of Bendorkat & Zimmermann[^Bendokat2021].

First, recall the definition the standard symplectic matrix
``Q =
\begin{bmatrix}
 0    & I_n \\
-I_n  & 0
\end{bmatrix}
``
as well as the symplectic inverse ``A^{+} = Q^T A^T Q``.

For ``p, q ∈ \operatorname{Sp}(2n, ℝ)``, we can then define the
inverse cayley retraction as long as the following matrices exist.
````math
    U = (I + p^+ q)^{-1}, \quad V = (I + q^+ p)^{-1}.
````

Finally, definition of the inverse cayley retration at ``p`` applied to ``q`` is
````math
\mathcal{L}_p^{\operatorname{Sp}}(q) = 2p\bigl(V - U\bigr) + 2\bigl((p + q)U - p\bigr) ∈ T_p\operatorname{Sp}(2n).
````

[Bendokat2021]
    > Bendokat, Thomas and Zimmermann, Ralf
	> The real symplectic Stiefel and Grassmann manifolds: metrics, geodesics and applications
	> arXiv preprint arXiv:2108.12447, 2021
"""
function inverse_retract!(M::Symplectic, X, p, q, ::CayleyInverseRetraction)
    # Speeds up solving the linear systems required for multiplication with U, V:
    U_inv = lu(I + inv(M, p) * q)
    V_inv = lu(I + inv(M, q) * p)

    X .= 2 .* ((p / V_inv .- p / U_inv) + ((p .+ q) / U_inv) .- p)
    return X
end<|MERGE_RESOLUTION|>--- conflicted
+++ resolved
@@ -70,15 +70,10 @@
     if !isapprox(expected_zero, zero(eltype(p)); kwargs...)
         return DomainError(
             expected_zero,
-<<<<<<< HEAD
             (
                 "The point $(p) does not lie on $(M) because its symplectic" *
                 " inverse composed with itself is not the identity."
             ),
-=======
-            ("The point `p` does not lie on $(M) because its symplectic"
-           * " inverse composed with itself is not the identity.")
->>>>>>> 87aea7d3
         )
     end
     return nothing
@@ -109,15 +104,10 @@
     if !isapprox(tangent_requirement_norm, 0.0; kwargs...)
         return DomainError(
             tangent_requirement_norm,
-<<<<<<< HEAD
             (
                 "The matrix $(X) is not in the tangent space at point $p of the" *
                 " $(M) manifold, as X'Qp + p'QX is not the zero matrix"
             ),
-=======
-            ("The matrix `X` is not in the tangent space at point `p` of the"
-           * " $(M) manifold, as X'Qp + p'QX is not the zero matrix")
->>>>>>> 87aea7d3
         )
     end
     return nothing
@@ -150,8 +140,6 @@
     return tr((p_star * X)' * (p_star * Y))
 end
 
-<<<<<<< HEAD
-=======
 @doc raw"""
     distance(M::Symplectic{n}, p, q) where {n}
 
@@ -181,7 +169,6 @@
     return q
 end
 
->>>>>>> 87aea7d3
 @doc raw"""
     check_even_dim(p; square=false)::Integer
 
@@ -271,13 +258,8 @@
     # Add Q.λ multiples of the UniformScaling to the lower left and upper right blocks of p:
     λ_Id = LinearAlgebra.UniformScaling(Q.λ)
 
-<<<<<<< HEAD
     out[1:n, (n + 1):(2n)] .+= λ_Id
     out[(n + 1):(2n), 1:n] .-= λ_Id
-=======
-    out[1:n, (n+1):2n] += λ_Id
-    out[(n+1):2n, 1:n] -= λ_Id
->>>>>>> 87aea7d3
     return out
 end
 
@@ -452,7 +434,6 @@
     return A
 end
 
-<<<<<<< HEAD
 function symplectic_inverse_times!(::::Symplectic{n,ℝ}, A, p, q) where {n}
     checkbounds(q, 1:(2n), 1:(2n))
     checkbounds(p, 1:(2n), 1:(2n))
@@ -475,8 +456,6 @@
     return A
 end
 
-=======
->>>>>>> 87aea7d3
 function rand_hamiltonian(::Symplectic{n}; final_norm=1) where {n}
     A = randn(n, n)
     B = randn(n, n)
@@ -564,8 +543,6 @@
     return Y
 end
 
-<<<<<<< HEAD
-=======
 @doc raw"""
     change_tangent_space_representer!(::Symplectic, Y, ::EuclideanMetric, p, X)
 
@@ -596,11 +573,10 @@
     # This is the change in 'representer' which keeps one in the
     # tangent space of p, but only works in the symplectic case.
     Q = SymplecticMatrix(p, X)
-    Y[:, :] = (1/2) .* p * (p' * X .+ Q * X' * p * Q)
+    Y .= (1/2) .* p * (p' * X .+ Q * X' * p * Q)
     return Y
 end
 
->>>>>>> 87aea7d3
 @doc raw"""
     riemannian_project!(M::Symplectic{n, ℝ}, Y, p, X) where {n}
 
@@ -616,11 +592,7 @@
     > SIAM Journal on Optimization 31(2), pp. 1546-1575, 2021.
     > doi [10.1137/20M1348522](https://doi.org/10.1137/20M1348522)
 """
-<<<<<<< HEAD
-function project!(::Symplectic{n,ℝ}, Y, p, X) where {n}
-=======
 function project_riemannian!(::Symplectic{n, ℝ}, Y, p, X) where {n}
->>>>>>> 87aea7d3
     # Original formulation of the projection from the Gao et al. paper:
     # Y[:, :] = pQ * symmetrized_pT_QT_X .+ (I - pQ*p^T_Q^T) * X
     # The term: (I - pQ*pT_QT) = 0 in our symplectic case.
@@ -655,11 +627,7 @@
     > SIAM Journal on Optimization 31(2), pp. 1546-1575, 2021.
     > doi [10.1137/20M1348522](https://doi.org/10.1137/20M1348522)
 """
-<<<<<<< HEAD
-function project_normal!(M::Symplectic{n,ℝ}, Y, p, X) where {n}
-=======
 function project_riemannian_normal!(::Symplectic{n, ℝ}, Y, p, X) where {n}
->>>>>>> 87aea7d3
     Q = SymplecticMatrix(p, X)
 
     pT_QT_X = p' * Q' * X
