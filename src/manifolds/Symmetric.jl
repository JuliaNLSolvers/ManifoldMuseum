@doc raw"""
    SymmetricMatrices{n,𝔽} <: AbstractEmbeddedManifold{TransparentIsometricEmbedding}

The [`Manifold`](@ref) $ \operatorname{Sym}(n)$ consisting of the real- or complex-valued
symmetric matrices of size $n × n$, i.e. the set

````math
\operatorname{Sym}(n) = \bigl\{p  ∈ 𝔽^{n × n} \big| p^{\mathrm{H}} = p \bigr\},
````
where $\cdot^{\mathrm{H}}$ denotes the Hermitian, i.e. complex conjugate transpose,
and the field $𝔽 ∈ \{ ℝ, ℂ\}$.

Though it is slightly redundant, usually the matrices are stored as $n × n$ arrays.

Note that in this representation, the complex valued case has to have a real-valued diagonal,
which is also reflected in the [`manifold_dimension`](@ref manifold_dimension(::SymmetricMatrices{N,𝔽}) where {N,𝔽}).

# Constructor

    SymmetricMatrices(n::Int, field::AbstractNumbers=ℝ)

Generate the manifold of $n × n$ symmetric matrices.
"""
struct SymmetricMatrices{n,𝔽} <: AbstractEmbeddedManifold{TransparentIsometricEmbedding} end

function SymmetricMatrices(n::Int, field::AbstractNumbers = ℝ)
    SymmetricMatrices{n,field}()
end

base_manifold(M::SymmetricMatrices) = M

decorated_manifold(M::SymmetricMatrices{N,𝔽}) where {N,𝔽} = Euclidean(N, N; field = 𝔽)

@doc raw"""
    check_manifold_point(M::SymmetricMatrices{n,𝔽}, p; kwargs...)

Check whether `p` is a valid manifold point on the [`SymmetricMatrices`](@ref) `M`, i.e.
whether `p` is a symmetric matrix of size `(n,n)` with values from the corresponding
[`AbstractNumbers`](@ref) `𝔽`.

The tolerance for the symmetry of `p` can be set using `kwargs...`.
"""
function check_manifold_point(M::SymmetricMatrices{n,𝔽}, p; kwargs...) where {n,𝔽}
    if (𝔽 === ℝ) && !(eltype(p) <: Real)
        return DomainError(
            eltype(p),
            "The matrix $(p) does not lie on $M, since its values are not real.",
        )
    end
    if (𝔽 === ℂ) && !(eltype(p) <: Real) && !(eltype(p) <: Complex)
        return DomainError(
            eltype(p),
            "The matrix $(p) does not lie on $M, since its values are not complex.",
        )
    end
    if size(p) != (n, n)
        return DomainError(
            size(p),
            "The point $(p) does not lie on $M since its size ($(size(p))) does not match the representation size ($(representation_size(M))).",
        )
    end
    if !isapprox(norm(p - p'), 0.0; kwargs...)
        return DomainError(
            norm(p - p'),
            "The point $(p) does not lie on $M, since it is not symmetric.",
        )
    end
    return nothing
end

"""
    check_tangent_vector(M::SymmetricMatrices{n,𝔽}, p, X; check_base_point = true, kwargs... )

Check whether `X` is a tangent vector to manifold point `p` on the
[`SymmetricMatrices`](@ref) `M`, i.e. `X` has to be a symmetric matrix of size `(n,n)`
and its values have to be from the correct [`AbstractNumbers`](@ref).
The optional parameter `check_base_point` indicates, whether to call
 [`check_manifold_point`](@ref)  for `p`.
The tolerance for the symmetry of `p` and `X` can be set using `kwargs...`.
"""
function check_tangent_vector(
    M::SymmetricMatrices{n,𝔽},
    p,
    X;
    check_base_point = true,
    kwargs...,
) where {n,𝔽}
    if check_base_point
        t = check_manifold_point(M, p; kwargs...)
        t === nothing || return t
    end
    if (𝔽 === ℝ) && !(eltype(X) <: Real)
        return DomainError(
            eltype(X),
            "The matrix $(X) is not a tangent to a point on $M, since its values are not real.",
        )
    end
    if (𝔽 === ℂ) && !(eltype(X) <: Real) && !(eltype(X) <: Complex)
        return DomainError(
            eltype(X),
            "The matrix $(X) is not a tangent to a point on $M, since its values are not complex.",
        )
    end
    if size(X) != (n, n)
        return DomainError(
            size(X),
            "The vector $(X) is not a tangent to a point on $(M) since its size ($(size(X))) does not match the representation size ($(representation_size(M))).",
        )
    end
    if !isapprox(norm(X - X'), 0.0; kwargs...)
        return DomainError(
            norm(X - X'),
            "The vector $(X) is not a tangent vector to $(p) on $(M), since it is not symmetric.",
        )
    end
    return nothing
end

embed!(M::SymmetricMatrices, q, p) = copyto!(q, p)

function get_basis(M::SymmetricMatrices, p, B::DiagonalizingOrthonormalBasis)
    vecs = get_basis(M, p, ArbitraryOrthonormalBasis()).vectors
    kappas = zeros(real(eltype(p)), manifold_dimension(M))
    return PrecomputedDiagonalizingOrthonormalBasis(vecs, kappas)
end

function get_coordinates(
    M::SymmetricMatrices{N,ℝ},
    p,
    X,
    B::ArbitraryOrthonormalBasis{ℝ},
) where {N}
    dim = manifold_dimension(M)
    Y = similar(X, dim)
    @assert size(X) == (N, N)
    @assert dim == div(N * (N + 1), 2)
    k = 1
    for i = 1:N, j = i:N
        scale = ifelse(i == j, 1, sqrt(2))
        @inbounds Y[k] = X[i, j] * scale
        k += 1
    end
    return Y
end
function get_coordinates(
    M::SymmetricMatrices{N,ℂ},
    p,
    X,
    B::ArbitraryOrthonormalBasis{ℝ},
) where {N}
    dim = manifold_dimension(M)
    Y = similar(X, dim)
    @assert size(X) == (N, N)
    @assert dim == N * N
    k = 1
    for i = 1:N, j = i:N
        scale = ifelse(i == j, 1, sqrt(2))
        @inbounds Y[k] = real(X[i, j]) * scale
        k += 1
        if i != j # imag zero on the diagonal
            @inbounds Y[k] = imag(X[i, j]) * scale
            k += 1
        end
    end
    return Y
end

function get_vector(
    M::SymmetricMatrices{N,ℝ},
    p,
    X,
    B::ArbitraryOrthonormalBasis{ℝ},
) where {N}
    dim = manifold_dimension(M)
<<<<<<< HEAD
    vout = allocate_result(M, get_vector, x)
    @assert size(v) == (div(N * (N + 1), 2),)
    @assert size(vout) == (N, N)
=======
    Y = allocate_result(M, get_vector, p)
    @assert size(X) == (div(N * (N + 1), 2),)
    @assert size(Y) == (N, N)
>>>>>>> c21c6f23
    k = 1
    for i = 1:N, j = i:N
        scale = ifelse(i == j, 1, 1 / sqrt(2))
        @inbounds Y[i, j] = X[k] * scale
        @inbounds Y[j, i] = X[k] * scale
        k += 1
    end
    return Y
end
function get_vector(
    M::SymmetricMatrices{N,ℂ},
    p,
    X,
    B::ArbitraryOrthonormalBasis{ℝ},
) where {N}
    dim = manifold_dimension(M)
<<<<<<< HEAD
    vout = allocate_result(M, get_vector, x, x .* 1im)
    @assert size(v) == (N * (N + 1),)
    @assert size(vout) == (N, N)
=======
    Y = allocate_result(M, get_vector, p, p .* 1im)
    @assert size(X) == (N^2,)
    @assert size(Y) == (N, N)
>>>>>>> c21c6f23
    k = 1
    for i = 1:N, j = i:N
        scale = ifelse(i == j, 1, 1 / sqrt(2))
        @inbounds Y[i, j] = Complex(X[k], i == j ? 0 : X[k+1]) * scale
        @inbounds Y[j, i] = Y[i, j]
        k += (i == j ? 1 : 2)
    end
    return Y
end
## unify within bases later.

@doc raw"""
    manifold_dimension(M::SymmetricMatrices{n,𝔽})

Return the dimension of the [`SymmetricMatrices`](@ref) matrix `M` over the number system
`𝔽`, i.e.

````math
\dim \operatorname{Sym}(n,ℝ) = \frac{n(n+1)}{2},
````

and

````math
\dim \operatorname{Sym}(n,ℂ) = 2\frac{n(n+1)}{2} - n = n^2,
````

where the last $-n$ is due to the zero imaginary part for Hermitian matrices
"""
function manifold_dimension(::SymmetricMatrices{N,𝔽}) where {N,𝔽}
    return div(N * (N + 1), 2) * real_dimension(𝔽) - (𝔽 === ℂ ? N : 0)
end

@doc raw"""
    project_point(M::SymmetricMatrices, p)

Projects `p` from the embedding onto the [`SymmetricMatrices`](@ref) `M`, i.e.

````math
\operatorname{proj}_{\operatorname{Sym}(n)}(p) = \frac{1}{2} \bigl( p + p^{\mathrm{H}} \bigr),
````

where $\cdot^{\mathrm{H}}$ denotes the Hermitian, i.e. complex conjugate transposed.
"""
project_point(::SymmetricMatrices, ::Any...)

project_point!(M::SymmetricMatrices, q, p) = copyto!(q, (p + p') ./ 2)

@doc raw"""
    project_tangent(M::SymmetricMatrices, p, X)

Project the matrix `X` onto the tangent space at `p` on the [`SymmetricMatrices`](@ref) `M`,

````math
\operatorname{proj}_p(X) = \frac{1}{2} \bigl( X + X^{\mathrm{H}} \bigr),
````

where $\cdot^{\mathrm{H}}$ denotes the Hermitian, i.e. complex conjugate transposed.
"""
project_tangent(::SymmetricMatrices, ::Any...)

project_tangent!(M::SymmetricMatrices, Y, p, X) = (Y .= (X .+ transpose(X)) ./ 2)

function show(io::IO, ::SymmetricMatrices{n,F}) where {n,F}
    print(io, "SymmetricMatrices($(n), $(F))")
end<|MERGE_RESOLUTION|>--- conflicted
+++ resolved
@@ -172,15 +172,9 @@
     B::ArbitraryOrthonormalBasis{ℝ},
 ) where {N}
     dim = manifold_dimension(M)
-<<<<<<< HEAD
-    vout = allocate_result(M, get_vector, x)
-    @assert size(v) == (div(N * (N + 1), 2),)
-    @assert size(vout) == (N, N)
-=======
     Y = allocate_result(M, get_vector, p)
     @assert size(X) == (div(N * (N + 1), 2),)
     @assert size(Y) == (N, N)
->>>>>>> c21c6f23
     k = 1
     for i = 1:N, j = i:N
         scale = ifelse(i == j, 1, 1 / sqrt(2))
@@ -197,15 +191,9 @@
     B::ArbitraryOrthonormalBasis{ℝ},
 ) where {N}
     dim = manifold_dimension(M)
-<<<<<<< HEAD
-    vout = allocate_result(M, get_vector, x, x .* 1im)
-    @assert size(v) == (N * (N + 1),)
-    @assert size(vout) == (N, N)
-=======
     Y = allocate_result(M, get_vector, p, p .* 1im)
     @assert size(X) == (N^2,)
     @assert size(Y) == (N, N)
->>>>>>> c21c6f23
     k = 1
     for i = 1:N, j = i:N
         scale = ifelse(i == j, 1, 1 / sqrt(2))
